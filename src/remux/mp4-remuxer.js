/**
 * fMP4 remuxer
 */

import AAC from '../helper/aac';
import Event from '../events';
import { logger } from '../utils/logger';
import MP4 from '../remux/mp4-generator';
import { ErrorTypes, ErrorDetails } from '../errors';

// 10 seconds
const MAX_SILENT_FRAME_DURATION = 10 * 1000;

class MP4Remuxer {
    constructor(observer, config, typeSupported, vendor) {
        this.observer = observer;
        this.config = config;
        this.typeSupported = typeSupported;
        const userAgent = navigator.userAgent;
        this.isSafari =
            vendor &&
            vendor.indexOf('Apple') > -1 &&
            userAgent &&
            !userAgent.match('CriOS');
        this.ISGenerated = false;
    }

    destroy() {}

    resetTimeStamp(defaultTimeStamp) {
        this._initPTS = this._initDTS = defaultTimeStamp;
    }

    resetInitSegment() {
        this.ISGenerated = false;
    }

    remux(
        audioTrack,
        videoTrack,
        id3Track,
        textTrack,
        timeOffset,
        contiguous,
        accurateTimeOffset
    ) {
        // generate Init Segment if needed
        if (!this.ISGenerated) {
            this.generateIS(audioTrack, videoTrack, timeOffset);
        } else {
            if (accurateTimeOffset) {
                // check timestamp consistency. it there is more than 10s gap between expected PTS/DTS, recompute initPTS/DTS
                const refPTS = this._initPTS;
                const ptsNormalize = this._PTSNormalize;
                const timeScale =
                    audioTrack.inputTimeScale || videoTrack.inputTimeScale;
                let initPTS = Infinity,
                    initDTS = Infinity;
                let samples = audioTrack.samples;
                if (samples.length) {
                    initPTS = initDTS = ptsNormalize(
                        samples[0].pts - timeScale * timeOffset,
                        refPTS
                    );
                }
                samples = videoTrack.samples;
                if (samples.length) {
                    let sample = samples[0];
                    initPTS = Math.min(
                        initPTS,
                        ptsNormalize(
                            sample.pts - timeScale * timeOffset,
                            refPTS
                        )
                    );
                    initDTS = Math.min(
                        initDTS,
                        ptsNormalize(
                            sample.dts - timeScale * timeOffset,
                            refPTS
                        )
                    );
                }
                if (initPTS !== Infinity) {
                    const initPTSDelta = refPTS - initPTS;
                    if (Math.abs(initPTSDelta) > 10 * timeScale) {
                        logger.warn(
                            `timestamp inconsistency, ${(
                                initPTSDelta / timeScale
                            ).toFixed(
                                3
                            )}s delta against expected value: missing discontinuity ? reset initPTS/initDTS`
                        );
                        this._initPTS = initPTS;
                        this._initDTS = initDTS;
                        this.observer.trigger(Event.INIT_PTS_FOUND, {
                            initPTS: initPTS
                        });
                    }
                }
            }
        }

        if (this.ISGenerated) {
            // Purposefully remuxing audio before video, so that remuxVideo can use nextAudioPts, which is
            // calculated in remuxAudio.
            //logger.log('nb AAC samples:' + audioTrack.samples.length);
            if (audioTrack.samples.length) {
                // if initSegment was generated without video samples, regenerate it again
                if (!audioTrack.timescale) {
                    logger.warn('regenerate InitSegment as audio detected');
                    this.generateIS(audioTrack, videoTrack, timeOffset);
                }
                let audioData = this.remuxAudio(
                    audioTrack,
                    timeOffset,
                    contiguous,
                    accurateTimeOffset
                );
                //logger.log('nb AVC samples:' + videoTrack.samples.length);
                if (videoTrack.samples.length) {
                    let audioTrackLength;
                    if (audioData) {
                        audioTrackLength =
                            audioData.endPTS - audioData.startPTS;
                    }
                    // if initSegment was generated without video samples, regenerate it again
                    if (!videoTrack.timescale) {
                        logger.warn('regenerate InitSegment as video detected');
                        this.generateIS(audioTrack, videoTrack, timeOffset);
                    }
                    this.remuxVideo(
                        videoTrack,
                        timeOffset,
                        contiguous,
                        audioTrackLength,
                        accurateTimeOffset
                    );
                }
            } else {
                let videoData;
                //logger.log('nb AVC samples:' + videoTrack.samples.length);
                if (videoTrack.samples.length) {
                    videoData = this.remuxVideo(
                        videoTrack,
                        timeOffset,
                        contiguous,
                        accurateTimeOffset
                    );
                }
                if (videoData && audioTrack.codec) {
                    this.remuxEmptyAudio(
                        audioTrack,
                        timeOffset,
                        contiguous,
                        videoData
                    );
                }
            }
        }
        //logger.log('nb ID3 samples:' + audioTrack.samples.length);
        if (id3Track.samples.length) {
            this.remuxID3(id3Track, timeOffset);
        }
        //logger.log('nb ID3 samples:' + audioTrack.samples.length);
        if (textTrack.samples.length) {
            this.remuxText(textTrack, timeOffset);
        }
        //notify end of parsing
        this.observer.trigger(Event.FRAG_PARSED);
    }

    generateIS(audioTrack, videoTrack, timeOffset) {
        var observer = this.observer,
            audioSamples = audioTrack.samples,
            videoSamples = videoTrack.samples,
            typeSupported = this.typeSupported,
            container = 'audio/mp4',
            tracks = {},
            data = { tracks: tracks },
            computePTSDTS = this._initPTS === undefined,
            initPTS,
            initDTS;

        if (computePTSDTS) {
            initPTS = initDTS = Infinity;
        }
        if (audioTrack.config && audioSamples.length) {
            // let's use audio sampling rate as MP4 time scale.
            // rationale is that there is a integer nb of audio frames per audio sample (1024 for AAC)
            // using audio sampling rate here helps having an integer MP4 frame duration
            // this avoids potential rounding issue and AV sync issue
            audioTrack.timescale = audioTrack.samplerate;
            logger.log(`audio sampling rate : ${audioTrack.samplerate}`);
            if (!audioTrack.isAAC) {
                if (typeSupported.mpeg) {
                    // Chrome and Safari
                    container = 'audio/mpeg';
                    audioTrack.codec = '';
                } else if (typeSupported.mp3) {
                    // Firefox
                    audioTrack.codec = 'mp3';
                }
            }
            tracks.audio = {
                container: container,
                codec: audioTrack.codec,
                initSegment:
                    !audioTrack.isAAC && typeSupported.mpeg
                        ? new Uint8Array()
                        : MP4.initSegment([audioTrack]),
                metadata: {
                    channelCount: audioTrack.channelCount
                }
            };
            if (computePTSDTS) {
                // remember first PTS of this demuxing context. for audio, PTS = DTS
                initPTS = initDTS =
                    audioSamples[0].pts -
                    audioTrack.inputTimeScale * timeOffset;
            }
        }

        if (videoTrack.sps && videoTrack.pps && videoSamples.length) {
            // let's use input time scale as MP4 video timescale
            // we use input time scale straight away to avoid rounding issues on frame duration / cts computation
            const inputTimeScale = videoTrack.inputTimeScale;
            videoTrack.timescale = inputTimeScale;
            tracks.video = {
                container: 'video/mp4',
                codec: videoTrack.codec,
                initSegment: MP4.initSegment([videoTrack]),
                metadata: {
                    width: videoTrack.width,
                    height: videoTrack.height
                }
            };
            if (computePTSDTS) {
                initPTS = Math.min(
                    initPTS,
                    videoSamples[0].pts - inputTimeScale * timeOffset
                );
                initDTS = Math.min(
                    initDTS,
                    videoSamples[0].dts - inputTimeScale * timeOffset
                );
                this.observer.trigger(Event.INIT_PTS_FOUND, {
                    initPTS: initPTS
                });
            }
        }

        if (Object.keys(tracks).length) {
            observer.trigger(Event.FRAG_PARSING_INIT_SEGMENT, data);
            this.ISGenerated = true;
            if (computePTSDTS) {
                this._initPTS = initPTS;
                this._initDTS = initDTS;
            }
        } else {
            observer.trigger(Event.ERROR, {
                type: ErrorTypes.MEDIA_ERROR,
                details: ErrorDetails.FRAG_PARSING_ERROR,
                fatal: false,
                reason: 'no audio/video samples found'
            });
        }
    }

    remuxVideo(
        track,
        timeOffset,
        contiguous,
        audioTrackLength,
        accurateTimeOffset
    ) {
        var offset = 8,
            timeScale = track.timescale,
            mp4SampleDuration,
            mdat,
            moof,
            firstPTS,
            firstDTS,
            nextDTS,
            lastPTS,
            lastDTS,
            inputSamples = track.samples,
            outputSamples = [],
            nbSamples = inputSamples.length,
            ptsNormalize = this._PTSNormalize,
            initDTS = this._initDTS;

        // for (let i = 0; i < track.samples.length; i++) {
        //   let avcSample = track.samples[i];
        //   let units = avcSample.units;
        //   let unitsString = '';
        //   for (let j = 0; j < units.length ; j++) {
        //     unitsString += units[j].type + ',';
        //     if (units[j].data.length < 500) {
        //       unitsString += Hex.hexDump(units[j].data);
        //     }
        //   }
        //   logger.log(avcSample.pts + '/' + avcSample.dts + ',' + unitsString + avcSample.units.length);
        // }

        // if parsed fragment is contiguous with last one, let's use last DTS value as reference
        let nextAvcDts = this.nextAvcDts;

        const isSafari = this.isSafari;

        // Safari does not like overlapping DTS on consecutive fragments. let's use nextAvcDts to overcome this if fragments are consecutive
        if (isSafari) {
            // also consider consecutive fragments as being contiguous (even if a level switch occurs),
            // for sake of clarity:
            // consecutive fragments are frags with
            //  - less than 100ms gaps between new time offset (if accurate) and next expected PTS OR
            //  - less than 200 ms PTS gaps (timeScale/5)
            contiguous |=
                inputSamples.length &&
                nextAvcDts &&
                ((accurateTimeOffset &&
                    Math.abs(timeOffset - nextAvcDts / timeScale) < 0.1) ||
                    Math.abs(inputSamples[0].pts - nextAvcDts - initDTS) <
                        timeScale / 5);
        }

        if (!contiguous) {
            // if not contiguous, let's use target timeOffset
            nextAvcDts = timeOffset * timeScale;
        }

        // PTS is coded on 33bits, and can loop from -2^32 to 2^32
        // ptsNormalize will make PTS/DTS value monotonic, we use last known DTS value as reference value
        inputSamples.forEach(function(sample) {
            sample.pts = ptsNormalize(sample.pts - initDTS, nextAvcDts);
            sample.dts = ptsNormalize(sample.dts - initDTS, nextAvcDts);
        });

        // sort video samples by DTS then PTS then demux id order
        inputSamples.sort(function(a, b) {
            const deltadts = a.dts - b.dts;
            const deltapts = a.pts - b.pts;
            return deltadts ? deltadts : deltapts ? deltapts : a.id - b.id;
        });

        // handle broken streams with PTS < DTS, tolerance up 200ms (18000 in 90kHz timescale)
        let PTSDTSshift = inputSamples.reduce(
            (prev, curr) =>
                Math.max(Math.min(prev, curr.pts - curr.dts), -18000),
            0
        );
        if (PTSDTSshift < 0) {
            logger.warn(
                `PTS < DTS detected in video samples, shifting DTS by ${Math.round(
                    PTSDTSshift / 90
                )} ms to overcome this issue`
            );
            for (let i = 0; i < inputSamples.length; i++) {
                inputSamples[i].dts += PTSDTSshift;
            }
        }

        // compute first DTS and last DTS, normalize them against reference value
        let sample = inputSamples[0];
        firstDTS = Math.max(sample.dts, 0);
        firstPTS = Math.max(sample.pts, 0);

        // check timestamp continuity accross consecutive fragments (this is to remove inter-fragment gap/hole)
        let delta = Math.round((firstDTS - nextAvcDts) / 90);
        // if fragment are contiguous, detect hole/overlapping between fragments
        if (contiguous) {
            if (delta) {
                if (delta > 1) {
                    logger.log(
                        `AVC:${delta} ms hole between fragments detected,filling it`
                    );
                } else if (delta < -1) {
                    logger.log(
                        `AVC:${-delta} ms overlapping between fragments detected`
                    );
                }
                // remove hole/gap : set DTS to next expected DTS
                firstDTS = nextAvcDts;
                inputSamples[0].dts = firstDTS;
                // offset PTS as well, ensure that PTS is smaller or equal than new DTS
                firstPTS = Math.max(firstPTS - delta, nextAvcDts);
                inputSamples[0].pts = firstPTS;
                logger.log(
                    `Video/PTS/DTS adjusted: ${Math.round(
                        firstPTS / 90
                    )}/${Math.round(firstDTS / 90)},delta:${delta} ms`
                );
            }
        }
        nextDTS = firstDTS;

        // compute lastPTS/lastDTS
        sample = inputSamples[inputSamples.length - 1];
        lastDTS = Math.max(sample.dts, 0);
        lastPTS = Math.max(sample.pts, 0, lastDTS);

        // on Safari let's signal the same sample duration for all samples
        // sample duration (as expected by trun MP4 boxes), should be the delta between sample DTS
        // set this constant duration as being the avg delta between consecutive DTS.
        if (isSafari) {
            mp4SampleDuration = Math.round(
                (lastDTS - firstDTS) / (inputSamples.length - 1)
            );
        }

        let nbNalu = 0,
            naluLen = 0;
        for (let i = 0; i < nbSamples; i++) {
            // compute total/avc sample length and nb of NAL units
            let sample = inputSamples[i],
                units = sample.units,
                nbUnits = units.length,
                sampleLen = 0;
            for (let j = 0; j < nbUnits; j++) {
                sampleLen += units[j].data.length;
            }
            naluLen += sampleLen;
            nbNalu += nbUnits;
            sample.length = sampleLen;

            // normalize PTS/DTS
            if (isSafari) {
                // sample DTS is computed using a constant decoding offset (mp4SampleDuration) between samples
                sample.dts = firstDTS + i * mp4SampleDuration;
            } else {
                // ensure sample monotonic DTS
                sample.dts = Math.max(sample.dts, firstDTS);
            }
            // ensure that computed value is greater or equal than sample DTS
            sample.pts = Math.max(sample.pts, sample.dts);
        }

        /* concatenate the video data and construct the mdat in place
      (need 8 more bytes to fill length and mpdat type) */
        let mdatSize = naluLen + 4 * nbNalu + 8;
        try {
            mdat = new Uint8Array(mdatSize);
        } catch (err) {
            this.observer.trigger(Event.ERROR, {
                type: ErrorTypes.MUX_ERROR,
                details: ErrorDetails.REMUX_ALLOC_ERROR,
                fatal: false,
                bytes: mdatSize,
                reason: `fail allocating video mdat ${mdatSize}`
            });
            return;
        }
        let view = new DataView(mdat.buffer);
        view.setUint32(0, mdatSize);
        mdat.set(MP4.types.mdat, 4);

        for (let i = 0; i < nbSamples; i++) {
            let avcSample = inputSamples[i],
                avcSampleUnits = avcSample.units,
                mp4SampleLength = 0,
                compositionTimeOffset;
            // convert NALU bitstream to MP4 format (prepend NALU with size field)
            for (let j = 0, nbUnits = avcSampleUnits.length; j < nbUnits; j++) {
                let unit = avcSampleUnits[j],
                    unitData = unit.data,
                    unitDataLen = unit.data.byteLength;
                view.setUint32(offset, unitDataLen);
                offset += 4;
                mdat.set(unitData, offset);
                offset += unitDataLen;
                mp4SampleLength += 4 + unitDataLen;
            }

            if (!isSafari) {
                // expected sample duration is the Decoding Timestamp diff of consecutive samples
                if (i < nbSamples - 1) {
                    mp4SampleDuration = inputSamples[i + 1].dts - avcSample.dts;
                } else {
                    let config = this.config,
                        lastFrameDuration =
                            avcSample.dts - inputSamples[i > 0 ? i - 1 : i].dts;
                    if (config.stretchShortVideoTrack) {
                        // In some cases, a segment's audio track duration may exceed the video track duration.
                        // Since we've already remuxed audio, and we know how long the audio track is, we look to
                        // see if the delta to the next segment is longer than the minimum of maxBufferHole and
                        // maxSeekHole. If so, playback would potentially get stuck, so we artificially inflate
                        // the duration of the last frame to minimize any potential gap between segments.
                        let maxBufferHole = config.maxBufferHole,
                            maxSeekHole = config.maxSeekHole,
                            gapTolerance = Math.floor(
                                Math.min(maxBufferHole, maxSeekHole) * timeScale
                            ),
                            deltaToFrameEnd =
                                (audioTrackLength
                                    ? firstPTS + audioTrackLength * timeScale
                                    : this.nextAudioPts) - avcSample.pts;
                        if (deltaToFrameEnd > gapTolerance) {
                            // We subtract lastFrameDuration from deltaToFrameEnd to try to prevent any video
                            // frame overlap. maxBufferHole/maxSeekHole should be >> lastFrameDuration anyway.
                            mp4SampleDuration =
                                deltaToFrameEnd - lastFrameDuration;
                            if (mp4SampleDuration < 0) {
                                mp4SampleDuration = lastFrameDuration;
                            }
                            logger.log(
                                `It is approximately ${deltaToFrameEnd /
                                    90} ms to the next segment; using duration ${mp4SampleDuration /
                                    90} ms for the last video frame.`
                            );
                        } else {
                            mp4SampleDuration = lastFrameDuration;
                        }
                    } else {
                        mp4SampleDuration = lastFrameDuration;
                    }
                }
                compositionTimeOffset = Math.round(
                    avcSample.pts - avcSample.dts
                );
            } else {
                compositionTimeOffset = Math.max(
                    0,
                    mp4SampleDuration *
                        Math.round(
                            (avcSample.pts - avcSample.dts) / mp4SampleDuration
                        )
                );
            }

            //console.log('PTS/DTS/initDTS/normPTS/normDTS/relative PTS : ${avcSample.pts}/${avcSample.dts}/${initDTS}/${ptsnorm}/${dtsnorm}/${(avcSample.pts/4294967296).toFixed(3)}');
            outputSamples.push({
                size: mp4SampleLength,
                // constant duration
                duration: mp4SampleDuration,
                cts: compositionTimeOffset,
                flags: {
                    isLeading: 0,
                    isDependedOn: 0,
                    hasRedundancy: 0,
                    degradPrio: 0,
                    dependsOn: avcSample.key ? 2 : 1,
                    isNonSync: avcSample.key ? 0 : 1
                }
            });
        }
        // next AVC sample DTS should be equal to last sample DTS + last sample duration (in PES timescale)
        this.nextAvcDts = lastDTS + mp4SampleDuration;
        let dropped = track.dropped;
        track.len = 0;
        track.nbNalu = 0;
        track.dropped = 0;
        if (
            outputSamples.length &&
            navigator.userAgent.toLowerCase().indexOf('chrome') > -1
        ) {
            let flags = outputSamples[0].flags;
            // chrome workaround, mark first sample as being a Random Access Point to avoid sourcebuffer append issue
            // https://code.google.com/p/chromium/issues/detail?id=229412
            flags.dependsOn = 2;
            flags.isNonSync = 0;
        }
        track.samples = outputSamples;
        moof = MP4.moof(track.sequenceNumber++, firstDTS, track);
        track.samples = [];

        let data = {
            data1: moof,
            data2: mdat,
            startPTS: firstPTS / timeScale,
            endPTS: (lastPTS + mp4SampleDuration) / timeScale,
            startDTS: firstDTS / timeScale,
            endDTS: this.nextAvcDts / timeScale,
            type: 'video',
            nb: outputSamples.length,
            dropped: dropped
        };
        this.observer.trigger(Event.FRAG_PARSING_DATA, data);
        return data;
    }

    remuxAudio(track, timeOffset, contiguous, accurateTimeOffset) {
        const inputTimeScale = track.inputTimeScale,
            mp4timeScale = track.timescale,
            scaleFactor = inputTimeScale / mp4timeScale,
            mp4SampleDuration = track.isAAC ? 1024 : 1152,
            inputSampleDuration = mp4SampleDuration * scaleFactor,
            ptsNormalize = this._PTSNormalize,
            initDTS = this._initDTS,
            rawMPEG = !track.isAAC && this.typeSupported.mpeg;

        var offset,
            mp4Sample,
            fillFrame,
            mdat,
            moof,
            firstPTS,
            lastPTS,
            inputSamples = track.samples,
            outputSamples = [],
            nextAudioPts = this.nextAudioPts;

        // for audio samples, also consider consecutive fragments as being contiguous (even if a level switch occurs),
        // for sake of clarity:
        // consecutive fragments are frags with
        //  - less than 100ms gaps between new time offset (if accurate) and next expected PTS OR
        //  - less than 20 audio frames distance
        // contiguous fragments are consecutive fragments from same quality level (same level, new SN = old SN + 1)
        // this helps ensuring audio continuity
        // and this also avoids audio glitches/cut when switching quality, or reporting wrong duration on first audio frame
        contiguous |=
            inputSamples.length &&
            nextAudioPts &&
            ((accurateTimeOffset &&
                Math.abs(timeOffset - nextAudioPts / inputTimeScale) < 0.1) ||
                Math.abs(inputSamples[0].pts - nextAudioPts - initDTS) <
                    20 * inputSampleDuration);

        if (!contiguous) {
            // if fragments are not contiguous, let's use timeOffset to compute next Audio PTS
            nextAudioPts = timeOffset * inputTimeScale;
        }

        // compute normalized PTS
        inputSamples.forEach(function(sample) {
            sample.pts = sample.dts = ptsNormalize(
                sample.pts - initDTS,
                nextAudioPts
            );
        });

        // sort based on normalized PTS (this is to avoid sorting issues in case timestamp
        // reloop in the middle of our samples array)
        inputSamples.sort(function(a, b) {
            return a.pts - b.pts;
        });

        // If the audio track is missing samples, the frames seem to get "left-shifted" within the
        // resulting mp4 segment, causing sync issues and leaving gaps at the end of the audio segment.
        // In an effort to prevent this from happening, we inject frames here where there are gaps.
        // When possible, we inject a silent frame; when that's not possible, we duplicate the last
        // frame.

        // only inject/drop audio frames in case time offset is accurate
        if (accurateTimeOffset && track.isAAC) {
            for (let i = 0, nextPts = nextAudioPts; i < inputSamples.length; ) {
                // First, let's see how far off this frame is from where we expect it to be
                var sample = inputSamples[i],
                    delta;
                let pts = sample.pts;
                delta = pts - nextPts;

                const duration = Math.abs(1000 * delta / inputTimeScale);

                const duration = Math.abs(1000 * delta / inputTimeScale);

                // If we're overlapping by more than a duration, drop this sample
                if (delta <= -inputSampleDuration) {
                    logger.warn(
                        `Dropping 1 audio frame @ ${(
<<<<<<< HEAD
                            nextPtsNorm / inputTimeScale
=======
                            nextPts / inputTimeScale
>>>>>>> ffa3179b
                        ).toFixed(3)}s due to ${duration} ms overlap.`
                    );
                    inputSamples.splice(i, 1);
                    track.len -= sample.unit.length;
                    // Don't touch nextPtsNorm or i
                } else if (
                    delta >= inputSampleDuration &&
                    duration < MAX_SILENT_FRAME_DURATION &&
<<<<<<< HEAD
                    nextPtsNorm
=======
                    nextPts
>>>>>>> ffa3179b
                ) {
                    // Insert missing frames if:
                    // 1: We're more than one frame away
                    // 2: Not more than MAX_SILENT_FRAME_DURATION away
                    // 3: currentTime (aka nextPtsNorm) is not 0
                    var missing = Math.round(delta / inputSampleDuration);
                    logger.warn(
                        `Injecting ${missing} audio frame @ ${(
                            nextPts / inputTimeScale
                        ).toFixed(3)}s due to ${Math.round(
                            1000 * delta / inputTimeScale
                        )} ms gap.`
                    );
                    for (var j = 0; j < missing; j++) {
                        let newStamp = Math.max(nextPts, 0);
                        fillFrame = AAC.getSilentFrame(
                            track.manifestCodec || track.codec,
                            track.channelCount
                        );
                        if (!fillFrame) {
                            logger.log(
                                'Unable to get silent frame for given audio codec; duplicating last frame instead.'
                            );
                            fillFrame = sample.unit.subarray();
                        }
                        inputSamples.splice(i, 0, {
                            unit: fillFrame,
                            pts: newStamp,
                            dts: newStamp
                        });
                        track.len += fillFrame.length;
                        nextPts += inputSampleDuration;
                        i++;
                    }

                    // Adjust sample to next expected pts
                    sample.pts = sample.dts = nextPts;
                    nextPts += inputSampleDuration;
                    i++;
                } else {
                    // Otherwise, just adjust pts
                    if (Math.abs(delta) > 0.1 * inputSampleDuration) {
<<<<<<< HEAD
                        // logger.log(`Invalid frame delta ${Math.round(ptsNorm - nextPtsNorm + inputSampleDuration)} at PTS ${Math.round(ptsNorm / 90)} (should be ${Math.round(inputSampleDuration)}).`);
=======
                        //logger.log(`Invalid frame delta ${Math.round(delta + inputSampleDuration)} at PTS ${Math.round(pts / 90)} (should be ${Math.round(inputSampleDuration)}).`);
>>>>>>> ffa3179b
                    }
                    sample.pts = sample.dts = nextPts;
                    nextPts += inputSampleDuration;
                    i++;
                }
            }
        }

        for (let j = 0, nbSamples = inputSamples.length; j < nbSamples; j++) {
            let audioSample = inputSamples[j];
            let unit = audioSample.unit;
            let pts = audioSample.pts;
            //logger.log(`Audio/PTS:${Math.round(pts/90)}`);
            // if not first sample
            if (lastPTS !== undefined) {
                mp4Sample.duration = Math.round((pts - lastPTS) / scaleFactor);
            } else {
                let delta = Math.round(
                        1000 * (pts - nextAudioPts) / inputTimeScale
                    ),
                    numMissingFrames = 0;
                // if fragment are contiguous, detect hole/overlapping between fragments
                // contiguous fragments are consecutive fragments from same quality level (same level, new SN = old SN + 1)
                if (contiguous && track.isAAC) {
                    // log delta
                    if (delta) {
                        if (delta > 0 && delta < MAX_SILENT_FRAME_DURATION) {
                            numMissingFrames = Math.round(
                                (pts - nextAudioPts) / inputSampleDuration
                            );
                            logger.log(
                                `${delta} ms hole between AAC samples detected,filling it`
                            );
                            if (numMissingFrames > 0) {
                                fillFrame = AAC.getSilentFrame(
                                    track.manifestCodec || track.codec,
                                    track.channelCount
                                );
                                if (!fillFrame) {
                                    fillFrame = unit.subarray();
                                }
                                track.len +=
                                    numMissingFrames * fillFrame.length;
                            }
                            // if we have frame overlap, overlapping for more than half a frame duraion
                        } else if (delta < -12) {
                            // drop overlapping audio frames... browser will deal with it
                            logger.log(
                                `drop overlapping AAC sample, expected/parsed/delta:${(
                                    nextAudioPts / inputTimeScale
                                ).toFixed(3)}s/${(pts / inputTimeScale).toFixed(
                                    3
                                )}s/${-delta}ms`
                            );
                            track.len -= unit.byteLength;
                            continue;
                        }
                        // set PTS/DTS to expected PTS/DTS
                        pts = nextAudioPts;
                    }
                }
                // remember first PTS of our audioSamples, ensure value is positive
                firstPTS = Math.max(0, pts);
                if (track.len > 0) {
                    /* concatenate the audio data and construct the mdat in place
            (need 8 more bytes to fill length and mdat type) */
                    let mdatSize = rawMPEG ? track.len : track.len + 8;
                    offset = rawMPEG ? 0 : 8;
                    try {
                        mdat = new Uint8Array(mdatSize);
                    } catch (err) {
                        this.observer.trigger(Event.ERROR, {
                            type: ErrorTypes.MUX_ERROR,
                            details: ErrorDetails.REMUX_ALLOC_ERROR,
                            fatal: false,
                            bytes: mdatSize,
                            reason: `fail allocating audio mdat ${mdatSize}`
                        });
                        return;
                    }
                    if (!rawMPEG) {
                        const view = new DataView(mdat.buffer);
                        view.setUint32(0, mdatSize);
                        mdat.set(MP4.types.mdat, 4);
                    }
                } else {
                    // no audio samples
                    return;
                }
                for (let i = 0; i < numMissingFrames; i++) {
                    fillFrame = AAC.getSilentFrame(
                        track.manifestCodec || track.codec,
                        track.channelCount
                    );
                    if (!fillFrame) {
                        logger.log(
                            'Unable to get silent frame for given audio codec; duplicating this frame instead.'
                        );
                        fillFrame = unit.subarray();
                    }
                    mdat.set(fillFrame, offset);
                    offset += fillFrame.byteLength;
                    mp4Sample = {
                        size: fillFrame.byteLength,
                        cts: 0,
                        duration: 1024,
                        flags: {
                            isLeading: 0,
                            isDependedOn: 0,
                            hasRedundancy: 0,
                            degradPrio: 0,
                            dependsOn: 1
                        }
                    };
                    outputSamples.push(mp4Sample);
                }
            }
            mdat.set(unit, offset);
            let unitLen = unit.byteLength;
            offset += unitLen;
            //console.log('PTS/DTS/initDTS/normPTS/normDTS/relative PTS : ${audioSample.pts}/${audioSample.dts}/${initDTS}/${ptsnorm}/${dtsnorm}/${(audioSample.pts/4294967296).toFixed(3)}');
            mp4Sample = {
                size: unitLen,
                cts: 0,
                duration: 0,
                flags: {
                    isLeading: 0,
                    isDependedOn: 0,
                    hasRedundancy: 0,
                    degradPrio: 0,
                    dependsOn: 1
                }
            };
            outputSamples.push(mp4Sample);
            lastPTS = pts;
        }
        var lastSampleDuration = 0;
        var nbSamples = outputSamples.length;
        //set last sample duration as being identical to previous sample
        if (nbSamples >= 2) {
            lastSampleDuration = outputSamples[nbSamples - 2].duration;
            mp4Sample.duration = lastSampleDuration;
        }
        if (nbSamples) {
            // next audio sample PTS should be equal to last sample PTS + duration
            this.nextAudioPts = nextAudioPts =
                lastPTS + scaleFactor * lastSampleDuration;
            //logger.log('Audio/PTS/PTSend:' + audioSample.pts.toFixed(0) + '/' + this.nextAacDts.toFixed(0));
            track.len = 0;
            track.samples = outputSamples;
            if (rawMPEG) {
                moof = new Uint8Array();
            } else {
                moof = MP4.moof(
                    track.sequenceNumber++,
                    firstPTS / scaleFactor,
                    track
                );
            }
            track.samples = [];
            const start = firstPTS / inputTimeScale;
            const end = nextAudioPts / inputTimeScale;
            const audioData = {
                data1: moof,
                data2: mdat,
                startPTS: start,
                endPTS: end,
                startDTS: start,
                endDTS: end,
                type: 'audio',
                nb: nbSamples
            };
            this.observer.trigger(Event.FRAG_PARSING_DATA, audioData);
            return audioData;
        }
        return null;
    }

    remuxEmptyAudio(track, timeOffset, contiguous, videoData) {
        let inputTimeScale = track.inputTimeScale,
            mp4timeScale = track.samplerate ? track.samplerate : inputTimeScale,
            scaleFactor = inputTimeScale / mp4timeScale,
            nextAudioPts = this.nextAudioPts,
            // sync with video's timestamp
            startDTS =
                (nextAudioPts !== undefined
                    ? nextAudioPts
                    : videoData.startDTS * inputTimeScale) + this._initDTS,
            endDTS = videoData.endDTS * inputTimeScale + this._initDTS,
            // one sample's duration value
            sampleDuration = 1024,
            frameDuration = scaleFactor * sampleDuration,
            // samples count of this segment's duration
            nbSamples = Math.ceil((endDTS - startDTS) / frameDuration),
            // silent frame
            silentFrame = AAC.getSilentFrame(
                track.manifestCodec || track.codec,
                track.channelCount
            );

        logger.warn('remux empty Audio');
        // Can't remux if we can't generate a silent frame...
        if (!silentFrame) {
            logger.trace(
                'Unable to remuxEmptyAudio since we were unable to get a silent frame for given audio codec!'
            );
            return;
        }

        let samples = [];
        for (var i = 0; i < nbSamples; i++) {
            var stamp = startDTS + i * frameDuration;
            samples.push({ unit: silentFrame, pts: stamp, dts: stamp });
            track.len += silentFrame.length;
        }
        track.samples = samples;

        this.remuxAudio(track, timeOffset, contiguous);
    }

    remuxID3(track, timeOffset) {
        var length = track.samples.length,
            sample;
        const inputTimeScale = track.inputTimeScale;
        const initPTS = this._initPTS;
        const initDTS = this._initDTS;
        // consume samples
        if (length) {
            for (var index = 0; index < length; index++) {
                sample = track.samples[index];
                // setting id3 pts, dts to relative time
                // using this._initPTS and this._initDTS to calculate relative time
                sample.pts = (sample.pts - initPTS) / inputTimeScale;
                sample.dts = (sample.dts - initDTS) / inputTimeScale;
            }
            this.observer.trigger(Event.FRAG_PARSING_METADATA, {
                samples: track.samples
            });
        }

        track.samples = [];
        timeOffset = timeOffset;
    }

    remuxText(track, timeOffset) {
        track.samples.sort(function(a, b) {
            return a.pts - b.pts;
        });

        var length = track.samples.length,
            sample;
        const inputTimeScale = track.inputTimeScale;
        const initPTS = this._initPTS;
        // consume samples
        if (length) {
            for (var index = 0; index < length; index++) {
                sample = track.samples[index];
                // setting text pts, dts to relative time
                // using this._initPTS and this._initDTS to calculate relative time
                sample.pts = (sample.pts - initPTS) / inputTimeScale;
            }
            this.observer.trigger(Event.FRAG_PARSING_USERDATA, {
                samples: track.samples
            });
        }

        track.samples = [];
        timeOffset = timeOffset;
    }

    _PTSNormalize(value, reference) {
        var offset;
        if (reference === undefined) {
            return value;
        }
        if (reference < value) {
            // - 2^33
            offset = -8589934592;
        } else {
            // + 2^33
            offset = 8589934592;
        }
        /* PTS is 33bit (from 0 to 2^33 -1)
      if diff between value and reference is bigger than half of the amplitude (2^32) then it means that
      PTS looping occured. fill the gap */
        while (Math.abs(value - reference) > 4294967296) {
            value += offset;
        }
        return value;
    }
}

export default MP4Remuxer;<|MERGE_RESOLUTION|>--- conflicted
+++ resolved
@@ -657,11 +657,7 @@
                 if (delta <= -inputSampleDuration) {
                     logger.warn(
                         `Dropping 1 audio frame @ ${(
-<<<<<<< HEAD
-                            nextPtsNorm / inputTimeScale
-=======
                             nextPts / inputTimeScale
->>>>>>> ffa3179b
                         ).toFixed(3)}s due to ${duration} ms overlap.`
                     );
                     inputSamples.splice(i, 1);
@@ -670,11 +666,7 @@
                 } else if (
                     delta >= inputSampleDuration &&
                     duration < MAX_SILENT_FRAME_DURATION &&
-<<<<<<< HEAD
-                    nextPtsNorm
-=======
                     nextPts
->>>>>>> ffa3179b
                 ) {
                     // Insert missing frames if:
                     // 1: We're more than one frame away
@@ -717,11 +709,7 @@
                 } else {
                     // Otherwise, just adjust pts
                     if (Math.abs(delta) > 0.1 * inputSampleDuration) {
-<<<<<<< HEAD
-                        // logger.log(`Invalid frame delta ${Math.round(ptsNorm - nextPtsNorm + inputSampleDuration)} at PTS ${Math.round(ptsNorm / 90)} (should be ${Math.round(inputSampleDuration)}).`);
-=======
-                        //logger.log(`Invalid frame delta ${Math.round(delta + inputSampleDuration)} at PTS ${Math.round(pts / 90)} (should be ${Math.round(inputSampleDuration)}).`);
->>>>>>> ffa3179b
+                        // logger.log(`Invalid frame delta ${Math.round(delta + inputSampleDuration)} at PTS ${Math.round(pts / 90)} (should be ${Math.round(inputSampleDuration)}).`);
                     }
                     sample.pts = sample.dts = nextPts;
                     nextPts += inputSampleDuration;
