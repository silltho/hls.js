import { Events } from '../events';
import { Bufferable, BufferHelper } from '../utils/buffer-helper';
import { findFragmentByPTS } from './fragment-finders';
import { alignMediaPlaylistByPDT } from '../utils/discontinuities';
import { addSliding } from './level-helper';
import { FragmentState } from './fragment-tracker';
import BaseStreamController, { State } from './base-stream-controller';
import { PlaylistLevelType } from '../types/loader';
import { Level } from '../types/level';
import type { NetworkComponentAPI } from '../types/component-api';
import type Hls from '../hls';
import type { FragmentTracker } from './fragment-tracker';
import type KeyLoader from '../loader/key-loader';
import type { LevelDetails } from '../loader/level-details';
import type { Fragment } from '../loader/fragment';
import type {
  ErrorData,
  FragLoadedData,
  SubtitleFragProcessed,
  SubtitleTracksUpdatedData,
  TrackLoadedData,
  TrackSwitchedData,
  BufferFlushingData,
  LevelLoadedData,
  FragBufferedData,
} from '../types/events';

const TICK_INTERVAL = 500; // how often to tick in ms

interface TimeRange {
  start: number;
  end: number;
}

export class SubtitleStreamController
  extends BaseStreamController
  implements NetworkComponentAPI
{
  protected levels: Array<Level> = [];

  private currentTrackId: number = -1;
  private tracksBuffered: Array<TimeRange[]> = [];
  private mainDetails: LevelDetails | null = null;

  constructor(
    hls: Hls,
    fragmentTracker: FragmentTracker,
    keyLoader: KeyLoader
  ) {
    super(hls, fragmentTracker, keyLoader, '[subtitle-stream-controller]');
    this._registerListeners();
  }

  protected onHandlerDestroying() {
    this._unregisterListeners();
    this.mainDetails = null;
  }

  private _registerListeners() {
    const { hls } = this;
    hls.on(Events.MEDIA_ATTACHED, this.onMediaAttached, this);
    hls.on(Events.MEDIA_DETACHING, this.onMediaDetaching, this);
    hls.on(Events.MANIFEST_LOADING, this.onManifestLoading, this);
    hls.on(Events.LEVEL_LOADED, this.onLevelLoaded, this);
    hls.on(Events.ERROR, this.onError, this);
    hls.on(Events.SUBTITLE_TRACKS_UPDATED, this.onSubtitleTracksUpdated, this);
    hls.on(Events.SUBTITLE_TRACK_SWITCH, this.onSubtitleTrackSwitch, this);
    hls.on(Events.SUBTITLE_TRACK_LOADED, this.onSubtitleTrackLoaded, this);
    hls.on(Events.SUBTITLE_FRAG_PROCESSED, this.onSubtitleFragProcessed, this);
    hls.on(Events.BUFFER_FLUSHING, this.onBufferFlushing, this);
    hls.on(Events.FRAG_BUFFERED, this.onFragBuffered, this);
  }

  private _unregisterListeners() {
    const { hls } = this;
    hls.off(Events.MEDIA_ATTACHED, this.onMediaAttached, this);
    hls.off(Events.MEDIA_DETACHING, this.onMediaDetaching, this);
    hls.off(Events.MANIFEST_LOADING, this.onManifestLoading, this);
    hls.off(Events.LEVEL_LOADED, this.onLevelLoaded, this);
    hls.off(Events.ERROR, this.onError, this);
    hls.off(Events.SUBTITLE_TRACKS_UPDATED, this.onSubtitleTracksUpdated, this);
    hls.off(Events.SUBTITLE_TRACK_SWITCH, this.onSubtitleTrackSwitch, this);
    hls.off(Events.SUBTITLE_TRACK_LOADED, this.onSubtitleTrackLoaded, this);
    hls.off(Events.SUBTITLE_FRAG_PROCESSED, this.onSubtitleFragProcessed, this);
    hls.off(Events.BUFFER_FLUSHING, this.onBufferFlushing, this);
    hls.off(Events.FRAG_BUFFERED, this.onFragBuffered, this);
  }

  startLoad(startPosition: number) {
    this.stopLoad();
    this.state = State.IDLE;

    this.setInterval(TICK_INTERVAL);

    this.nextLoadPosition =
      this.startPosition =
      this.lastCurrentTime =
        startPosition;

    this.tick();
  }

  onManifestLoading() {
    this.mainDetails = null;
    this.fragmentTracker.removeAllFragments();
  }

  onLevelLoaded(event: Events.LEVEL_LOADED, data: LevelLoadedData) {
    this.mainDetails = data.details;
  }

  onSubtitleFragProcessed(
    event: Events.SUBTITLE_FRAG_PROCESSED,
    data: SubtitleFragProcessed
  ) {
    const { frag, success } = data;
    this.fragPrevious = frag;
    this.state = State.IDLE;
    if (!success) {
      return;
    }

    const buffered = this.tracksBuffered[this.currentTrackId];
    if (!buffered) {
      return;
    }

    // Create/update a buffered array matching the interface used by BufferHelper.bufferedInfo
    // so we can re-use the logic used to detect how much has been buffered
    let timeRange: TimeRange | undefined;
    const fragStart = frag.start;
    for (let i = 0; i < buffered.length; i++) {
      if (fragStart >= buffered[i].start && fragStart <= buffered[i].end) {
        timeRange = buffered[i];
        break;
      }
    }

    const fragEnd = frag.start + frag.duration;
    if (timeRange) {
      timeRange.end = fragEnd;
    } else {
      timeRange = {
        start: fragStart,
        end: fragEnd,
      };
      buffered.push(timeRange);
    }
    this.fragmentTracker.fragBuffered(frag);
  }

  onBufferFlushing(event: Events.BUFFER_FLUSHING, data: BufferFlushingData) {
    const { startOffset, endOffset } = data;
    if (startOffset === 0 && endOffset !== Number.POSITIVE_INFINITY) {
      const { currentTrackId, levels } = this;
      if (
        !levels.length ||
        !levels[currentTrackId] ||
        !levels[currentTrackId].details
      ) {
        return;
      }
      const trackDetails = levels[currentTrackId].details as LevelDetails;
      const targetDuration = trackDetails.targetduration;
      const endOffsetSubtitles = endOffset - targetDuration;
      if (endOffsetSubtitles <= 0) {
        return;
      }
      data.endOffsetSubtitles = Math.max(0, endOffsetSubtitles);
      this.tracksBuffered.forEach((buffered) => {
        for (let i = 0; i < buffered.length; ) {
          if (buffered[i].end <= endOffsetSubtitles) {
            buffered.shift();
            continue;
          } else if (buffered[i].start < endOffsetSubtitles) {
            buffered[i].start = endOffsetSubtitles;
          } else {
            break;
          }
          i++;
        }
      });
      this.fragmentTracker.removeFragmentsInRange(
        startOffset,
        endOffsetSubtitles,
        PlaylistLevelType.SUBTITLE
      );
    }
  }

  onFragBuffered(event: Events.FRAG_BUFFERED, data: FragBufferedData) {
    if (!this.loadedmetadata && data.frag.type === PlaylistLevelType.MAIN) {
      if (this.media?.buffered.length) {
        this.loadedmetadata = true;
      }
    }
  }

  // If something goes wrong, proceed to next frag, if we were processing one.
  onError(event: Events.ERROR, data: ErrorData) {
    const frag = data.frag;
    // don't handle error not related to subtitle fragment
    if (!frag || frag.type !== PlaylistLevelType.SUBTITLE) {
      return;
    }

    if (this.fragCurrent) {
      this.fragCurrent.abortRequests();
    }

    this.state = State.IDLE;
  }

  // Got all new subtitle levels.
  onSubtitleTracksUpdated(
    event: Events.SUBTITLE_TRACKS_UPDATED,
    { subtitleTracks }: SubtitleTracksUpdatedData
  ) {
    this.tracksBuffered = [];
    this.levels = subtitleTracks.map(
      (mediaPlaylist) => new Level(mediaPlaylist)
    );
    this.fragmentTracker.removeAllFragments();
    this.fragPrevious = null;
    this.levels.forEach((level: Level) => {
      this.tracksBuffered[level.id] = [];
    });
    this.mediaBuffer = null;
  }

  onSubtitleTrackSwitch(
    event: Events.SUBTITLE_TRACK_SWITCH,
    data: TrackSwitchedData
  ) {
    this.currentTrackId = data.id;

    if (!this.levels.length || this.currentTrackId === -1) {
      this.clearInterval();
      return;
    }

    // Check if track has the necessary details to load fragments
    const currentTrack = this.levels[this.currentTrackId];
    if (currentTrack?.details) {
      this.mediaBuffer = this.mediaBufferTimeRanges;
    } else {
      this.mediaBuffer = null;
    }
    if (currentTrack) {
      this.setInterval(TICK_INTERVAL);
    }
  }

  // Got a new set of subtitle fragments.
  onSubtitleTrackLoaded(
    event: Events.SUBTITLE_TRACK_LOADED,
    data: TrackLoadedData
  ) {
    const { details: newDetails, id: trackId } = data;
    const { currentTrackId, levels } = this;
    if (!levels.length) {
      return;
    }
    const track: Level = levels[currentTrackId];
    if (trackId >= levels.length || trackId !== currentTrackId || !track) {
      return;
    }
    this.mediaBuffer = this.mediaBufferTimeRanges;
    let sliding = 0;
    if (newDetails.live || track.details?.live) {
      const mainDetails = this.mainDetails;
      if (newDetails.deltaUpdateFailed || !mainDetails) {
        return;
      }
      const mainSlidingStartFragment = mainDetails.fragments[0];
      if (!track.details) {
        if (newDetails.hasProgramDateTime && mainDetails.hasProgramDateTime) {
          alignMediaPlaylistByPDT(newDetails, mainDetails);
          sliding = newDetails.fragments[0].start;
        } else if (mainSlidingStartFragment) {
          // line up live playlist with main so that fragments in range are loaded
          sliding = mainSlidingStartFragment.start;
          addSliding(newDetails, sliding);
        }
      } else {
        sliding = this.alignPlaylists(newDetails, track.details);
        if (sliding === 0 && mainSlidingStartFragment) {
          // realign with main when there is no overlap with last refresh
          sliding = mainSlidingStartFragment.start;
          addSliding(newDetails, sliding);
        }
      }
    }
    track.details = newDetails;
    this.levelLastLoaded = trackId;

    if (!this.startFragRequested && (this.mainDetails || !newDetails.live)) {
      this.setStartPosition(track.details, sliding);
    }

    // trigger handler right now
    this.tick();

    // If playlist is misaligned because of bad PDT or drift, delete details to resync with main on reload
    if (
      newDetails.live &&
      !this.fragCurrent &&
      this.media &&
      this.state === State.IDLE
    ) {
      const foundFrag = findFragmentByPTS(
        null,
        newDetails.fragments,
        this.media.currentTime,
        0
      );
      if (!foundFrag) {
        this.warn('Subtitle playlist not aligned with playback');
        track.details = undefined;
      }
    }
  }

  _handleFragmentLoadComplete(fragLoadedData: FragLoadedData) {
    const { frag, payload } = fragLoadedData;
    const decryptData = frag.decryptdata;
    const hls = this.hls;

    if (this.fragContextChanged(frag)) {
      return;
    }
    // check to see if the payload needs to be decrypted
    if (
      payload &&
      payload.byteLength > 0 &&
      decryptData &&
      decryptData.key &&
      decryptData.iv &&
      decryptData.method === 'AES-128'
    ) {
      const startTime = performance.now();
      // decrypt the subtitles
      this.decrypter
        .decrypt(
          new Uint8Array(payload),
          decryptData.key.buffer,
          decryptData.iv.buffer
        )
        .then((decryptedData) => {
          const endTime = performance.now();
          hls.trigger(Events.FRAG_DECRYPTED, {
            frag,
            payload: decryptedData,
            stats: {
              tstart: startTime,
              tdecrypt: endTime,
            },
          });
        })
        .catch((err) => {
          this.warn(`${err.name}: ${err.message}`);
          this.state = State.IDLE;
        });
    }
  }

  doTick() {
    if (!this.media) {
      this.state = State.IDLE;
      return;
    }

    if (this.state === State.IDLE) {
      const { currentTrackId, levels } = this;
      const track = levels[currentTrackId];
      if (!levels.length || !track || !track.details) {
        return;
      }

      // Expand range of subs loaded by one target-duration in either direction to make up for misaligned playlists
      const trackDetails = track.details as LevelDetails;
      const targetDuration = trackDetails.targetduration;
      const { config } = this;
      const currentTime = this.getLoadPosition();
      const bufferedInfo = BufferHelper.bufferedInfo(
        this.tracksBuffered[this.currentTrackId] || [],
        currentTime - targetDuration,
        config.maxBufferHole
      );
      const { end: targetBufferTime, len: bufferLen } = bufferedInfo;

      const mainBufferInfo = this.getFwdBufferInfo(
        this.media,
        PlaylistLevelType.MAIN
      );
      const maxBufLen =
        this.getMaxBufferLength(mainBufferInfo?.len) + targetDuration;

      if (bufferLen > maxBufLen) {
        return;
      }

      console.assert(
        trackDetails,
        'Subtitle track details are defined on idle subtitle stream controller tick'
      );
      const fragments = trackDetails.fragments;
      const fragLen = fragments.length;
      const end = trackDetails.edge;

      let foundFrag: Fragment | null = null;
      const fragPrevious = this.fragPrevious;
      if (targetBufferTime < end) {
        const { maxFragLookUpTolerance } = config;
        foundFrag = findFragmentByPTS(
          fragPrevious,
          fragments,
          Math.max(fragments[0].start, targetBufferTime),
          maxFragLookUpTolerance
        );
        if (
          !foundFrag &&
          fragPrevious &&
          fragPrevious.start < fragments[0].start
        ) {
          foundFrag = fragments[0];
        }
      } else {
        foundFrag = fragments[fragLen - 1];
      }
      if (!foundFrag) {
        return;
      }

      foundFrag = this.mapToInitFragWhenRequired(foundFrag) as Fragment;
      if (
        this.fragmentTracker.getState(foundFrag) === FragmentState.NOT_LOADED
      ) {
        // only load if fragment is not loaded
        this.loadFragment(foundFrag, track, targetBufferTime);
      }
    }
  }

  protected getMaxBufferLength(mainBufferLength?: number): number {
    const maxConfigBuffer = super.getMaxBufferLength();
    if (!mainBufferLength) {
      return maxConfigBuffer;
    }
    return Math.max(maxConfigBuffer, mainBufferLength);
  }

  protected loadFragment(
    frag: Fragment,
    level: Level,
    targetBufferTime: number
  ) {
    this.fragCurrent = frag;
    if (frag.sn === 'initSegment') {
      this._loadInitSegment(frag, level);
    } else {
<<<<<<< HEAD
=======
      this.startFragRequested = true;
>>>>>>> b0d908b2
      super.loadFragment(frag, level, targetBufferTime);
    }
  }

  get mediaBufferTimeRanges(): Bufferable {
    return new BufferableInstance(
      this.tracksBuffered[this.currentTrackId] || []
    );
  }
}

class BufferableInstance implements Bufferable {
  public readonly buffered: TimeRanges;

  constructor(timeranges: TimeRange[]) {
    const getRange = (
      name: 'start' | 'end',
      index: number,
      length: number
    ): number => {
      index = index >>> 0;
      if (index > length - 1) {
        throw new DOMException(
          `Failed to execute '${name}' on 'TimeRanges': The index provided (${index}) is greater than the maximum bound (${length})`
        );
      }
      return timeranges[index][name];
    };
    this.buffered = {
      get length() {
        return timeranges.length;
      },
      end(index: number): number {
        return getRange('end', index, timeranges.length);
      },
      start(index: number): number {
        return getRange('start', index, timeranges.length);
      },
    };
  }
}<|MERGE_RESOLUTION|>--- conflicted
+++ resolved
@@ -459,10 +459,7 @@
     if (frag.sn === 'initSegment') {
       this._loadInitSegment(frag, level);
     } else {
-<<<<<<< HEAD
-=======
       this.startFragRequested = true;
->>>>>>> b0d908b2
       super.loadFragment(frag, level, targetBufferTime);
     }
   }
