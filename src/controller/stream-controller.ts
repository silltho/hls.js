--- conflicted
+++ resolved
@@ -293,6 +293,19 @@
 
     targetBufferTime = bufferInfo.end;
     let frag = this.getNextFragment(targetBufferTime, levelDetails);
+    // Avoid backtracking after seeking or switching by loading an earlier segment in streams that could backtrack
+    if (
+      this.couldBacktrack &&
+      !this.fragPrevious &&
+      frag &&
+      frag.sn !== 'initSegment'
+    ) {
+      const fragIdx = frag.sn - levelDetails.startSN;
+      if (fragIdx > 1) {
+        frag = levelDetails.fragments[fragIdx - 1];
+        this.fragmentTracker.removeFragment(frag);
+      }
+    }
     // Avoid loop loading by using nextLoadPosition set for backtracking
     if (
       frag &&
@@ -304,38 +317,8 @@
     if (!frag) {
       return;
     }
-
-<<<<<<< HEAD
     if (frag.initSegment && !frag.initSegment.data && !this.bitrateTest) {
       frag = frag.initSegment;
-=======
-      targetBufferTime = bufferInfo.end;
-      frag = this.getNextFragment(targetBufferTime, levelDetails);
-      // Avoid backtracking after seeking or switching by loading an earlier segment in streams that could backtrack
-      if (
-        this.couldBacktrack &&
-        !this.fragPrevious &&
-        frag &&
-        frag.sn !== 'initSegment'
-      ) {
-        const fragIdx = frag.sn - levelDetails.startSN;
-        if (fragIdx > 1) {
-          frag = levelDetails.fragments[fragIdx - 1];
-          this.fragmentTracker.removeFragment(frag);
-        }
-      }
-      // Avoid loop loading by using nextLoadPosition set for backtracking
-      if (
-        frag &&
-        this.fragmentTracker.getState(frag) === FragmentState.OK &&
-        this.nextLoadPosition > targetBufferTime
-      ) {
-        frag = this.getNextFragment(this.nextLoadPosition, levelDetails);
-      }
-      if (!frag) {
-        return;
-      }
->>>>>>> c1189df9
     }
 
     // We want to load the key if we're dealing with an identity key, because we will decrypt
