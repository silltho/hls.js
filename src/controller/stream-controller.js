/*
 * Stream Controller
*/

import BinarySearch from '../utils/binary-search';
import { BufferHelper } from '../utils/buffer-helper';
import Demuxer from '../demux/demuxer';
import Event from '../events';
import { FragmentState } from './fragment-tracker';
import Fragment from '../loader/fragment';
import PlaylistLoader from '../loader/playlist-loader';
import * as LevelHelper from './level-helper';
import TimeRanges from '../utils/time-ranges';
import { ErrorDetails } from '../errors';
import { logger } from '../utils/logger';
import { alignStream } from '../utils/discontinuities';
import { findFragmentByPDT, findFragmentByPTS } from './fragment-finders';
import GapController from './gap-controller';
import BaseStreamController, { State } from './base-stream-controller';

const TICK_INTERVAL = 100; // how often to tick in ms

class StreamController extends BaseStreamController {
  constructor (hls, fragmentTracker) {
    super(hls,
      Event.MEDIA_ATTACHED,
      Event.MEDIA_DETACHING,
      Event.MANIFEST_LOADING,
      Event.MANIFEST_PARSED,
      Event.LEVEL_LOADED,
      Event.KEY_LOADED,
      Event.FRAG_LOADED,
      Event.FRAG_LOAD_EMERGENCY_ABORTED,
      Event.FRAG_PARSING_INIT_SEGMENT,
      Event.FRAG_PARSING_DATA,
      Event.FRAG_PARSED,
      Event.ERROR,
      Event.AUDIO_TRACK_SWITCHING,
      Event.AUDIO_TRACK_SWITCHED,
      Event.BUFFER_CREATED,
      Event.BUFFER_APPENDED,
      Event.BUFFER_FLUSHED);

    this.fragmentTracker = fragmentTracker;
    this.config = hls.config;
    this.audioCodecSwap = false;
    this._state = State.STOPPED;
    this.stallReported = false;
    this.gapController = null;
  }

  onHandlerDestroying () {
    this.stopLoad();
    super.onHandlerDestroying();
  }

  onHandlerDestroyed () {
    this.state = State.STOPPED;
    this.fragmentTracker = null;
    super.onHandlerDestroyed();
  }

  startLoad (startPosition) {
    if (this.levels) {
      let lastCurrentTime = this.lastCurrentTime, hls = this.hls;
      this.stopLoad();
      this.setInterval(TICK_INTERVAL);
      this.level = -1;
      this.fragLoadError = 0;
      if (!this.startFragRequested) {
        // determine load level
        let startLevel = hls.startLevel;
        if (startLevel === -1) {
          // -1 : guess start Level by doing a bitrate test by loading first fragment of lowest quality level
          startLevel = 0;
          this.bitrateTest = true;
        }
        // set new level to playlist loader : this will trigger start level load
        // hls.nextLoadLevel remains until it is set to a new value or until a new frag is successfully loaded
        this.level = hls.nextLoadLevel = startLevel;
        this.loadedmetadata = false;
      }
      // if startPosition undefined but lastCurrentTime set, set startPosition to last currentTime
      if (lastCurrentTime > 0 && startPosition === -1) {
        logger.log(`override startPosition with lastCurrentTime @${lastCurrentTime.toFixed(3)}`);
        startPosition = lastCurrentTime;
      }
      this.state = State.IDLE;
      this.nextLoadPosition = this.startPosition = this.lastCurrentTime = startPosition;
      this.tick();
    } else {
      this.forceStartLoad = true;
      this.state = State.STOPPED;
    }
  }

  stopLoad () {
    let frag = this.fragCurrent;
    if (frag) {
      if (frag.loader) {
        frag.loader.abort();
      }

      this.fragmentTracker.removeFragment(frag);
      this.fragCurrent = null;
    }
    this.fragPrevious = null;
    if (this.demuxer) {
      this.demuxer.destroy();
      this.demuxer = null;
    }
    this.clearInterval();
    this.state = State.STOPPED;
    this.forceStartLoad = false;
  }

  doTick () {
    switch (this.state) {
    case State.BUFFER_FLUSHING:
      // in buffer flushing state, reset fragLoadError counter
      this.fragLoadError = 0;
      break;
    case State.IDLE:
      this._doTickIdle();
      break;
    case State.WAITING_LEVEL:
      var level = this.levels[this.level];
      // check if playlist is already loaded
      if (level && level.details) {
        this.state = State.IDLE;
      }

      break;
    case State.FRAG_LOADING_WAITING_RETRY:
      var now = window.performance.now();
      var retryDate = this.retryDate;
      // if current time is gt than retryDate, or if media seeking let's switch to IDLE state to retry loading
      if (!retryDate || (now >= retryDate) || (this.media && this.media.seeking)) {
        logger.log('mediaController: retryDate reached, switch back to IDLE state');
        this.state = State.IDLE;
      }
      break;
    case State.ERROR:
    case State.STOPPED:
    case State.FRAG_LOADING:
    case State.PARSING:
    case State.PARSED:
    case State.ENDED:
      break;
    default:
      break;
    }
    // check buffer
    this._checkBuffer();
    // check/update current fragment
    this._checkFragmentChanged();
  }

  // Ironically the "idle" state is the on we do the most logic in it seems ....
  // NOTE: Maybe we could rather schedule a check for buffer length after half of the currently
  //       played segment, or on pause/play/seek instead of naively checking every 100ms?
  _doTickIdle () {
    const hls = this.hls,
      config = hls.config,
      media = this.media;

    // if start level not parsed yet OR
    // if video not attached AND start fragment already requested OR start frag prefetch disable
    // exit loop, as we either need more info (level not parsed) or we need media to be attached to load new fragment
    if (this.levelLastLoaded === undefined || (
      !media && (this.startFragRequested || !config.startFragPrefetch))) {
      return;
    }

    // if we have not yet loaded any fragment, start loading from start position
    let pos;
    if (this.loadedmetadata) {
      pos = media.currentTime;
    } else {
      pos = this.nextLoadPosition;
    }

    // determine next load level
    let level = hls.nextLoadLevel,
      levelInfo = this.levels[level];

    if (!levelInfo) {
      return;
    }

    let levelBitrate = levelInfo.bitrate,
      maxBufLen;

    // compute max Buffer Length that we could get from this load level, based on level bitrate. don't buffer more than 60 MB and more than 30s
    if (levelBitrate) {
      maxBufLen = Math.max(8 * config.maxBufferSize / levelBitrate, config.maxBufferLength);
    } else {
      maxBufLen = config.maxBufferLength;
    }

    maxBufLen = Math.min(maxBufLen, config.maxMaxBufferLength);

    // determine next candidate fragment to be loaded, based on current position and end of buffer position
    // ensure up to `config.maxMaxBufferLength` of buffer upfront

    const bufferInfo = BufferHelper.bufferInfo(this.mediaBuffer ? this.mediaBuffer : media, pos, config.maxBufferHole),
      bufferLen = bufferInfo.len;
    // Stay idle if we are still with buffer margins
    if (bufferLen >= maxBufLen) {
      return;
    }

    // if buffer length is less than maxBufLen try to load a new fragment ...
    logger.trace(`buffer length of ${bufferLen.toFixed(3)} is below max of ${maxBufLen.toFixed(3)}. checking for more payload ...`);

    // set next load level : this will trigger a playlist load if needed
    this.level = hls.nextLoadLevel = level;

    const levelDetails = levelInfo.details;
    // if level info not retrieved yet, switch state and wait for level retrieval
    // if live playlist, ensure that new playlist has been refreshed to avoid loading/try to load
    // a useless and outdated fragment (that might even introduce load error if it is already out of the live playlist)
    if (!levelDetails || (levelDetails.live && this.levelLastLoaded !== level)) {
      this.state = State.WAITING_LEVEL;
      return;
    }

    if (this._streamEnded(bufferInfo, levelDetails)) {
      const data = {};
      if (this.altAudio) {
        data.type = 'video';
      }

      this.hls.trigger(Event.BUFFER_EOS, data);
      this.state = State.ENDED;
      return;
    }
    // if we have the levelDetails for the selected variant, lets continue enrichen our stream (load keys/fragments or trigger EOS, etc..)
    this._fetchPayloadOrEos(pos, bufferInfo, levelDetails);
  }

  _fetchPayloadOrEos (pos, bufferInfo, levelDetails) {
    const fragPrevious = this.fragPrevious,
      level = this.level,
      fragments = levelDetails.fragments,
      fragLen = fragments.length;

    // empty playlist
    if (fragLen === 0) {
      return;
    }

    // find fragment index, contiguous with end of buffer position
    let start = fragments[0].start,
      end = fragments[fragLen - 1].start + fragments[fragLen - 1].duration,
      bufferEnd = bufferInfo.end,
      frag;

    if (levelDetails.initSegment && !levelDetails.initSegment.data) {
      frag = levelDetails.initSegment;
    } else {
      // in case of live playlist we need to ensure that requested position is not located before playlist start
      if (levelDetails.live) {
        let initialLiveManifestSize = this.config.initialLiveManifestSize;
        if (fragLen < initialLiveManifestSize) {
          logger.warn(`Can not start playback of a level, reason: not enough fragments ${fragLen} < ${initialLiveManifestSize}`);
          return;
        }

        frag = this._ensureFragmentAtLivePoint(levelDetails, bufferEnd, start, end, fragPrevious, fragments, fragLen);
        // if it explicitely returns null don't load any fragment and exit function now
        if (frag === null) {
          return;
        }
      } else {
        // VoD playlist: if bufferEnd before start of playlist, load first fragment
        if (bufferEnd < start) {
          frag = fragments[0];
        }
      }
    }
    if (!frag) {
      frag = this._findFragment(start, fragPrevious, fragLen, fragments, bufferEnd, end, levelDetails);
    }

    if (frag) {
      if (frag.encrypted) {
        logger.log(`Loading key for ${frag.sn} of [${levelDetails.startSN} ,${levelDetails.endSN}],level ${level}`);
        this._loadKey(frag);
      } else {
        logger.log(`Loading ${frag.sn} of [${levelDetails.startSN} ,${levelDetails.endSN}],level ${level}, currentTime:${pos.toFixed(3)},bufferEnd:${bufferEnd.toFixed(3)}`);
        this._loadFragment(frag);
      }
    }
  }

  _ensureFragmentAtLivePoint (levelDetails, bufferEnd, start, end, fragPrevious, fragments, fragLen) {
    const config = this.hls.config, media = this.media;

    let frag;

    // check if requested position is within seekable boundaries :
    // logger.log(`start/pos/bufEnd/seeking:${start.toFixed(3)}/${pos.toFixed(3)}/${bufferEnd.toFixed(3)}/${this.media.seeking}`);
    let maxLatency = config.liveMaxLatencyDuration !== undefined ? config.liveMaxLatencyDuration : config.liveMaxLatencyDurationCount * levelDetails.targetduration;

    if (bufferEnd < Math.max(start - config.maxFragLookUpTolerance, end - maxLatency)) {
      let liveSyncPosition = this.liveSyncPosition = this.computeLivePosition(start, levelDetails);
      logger.log(`buffer end: ${bufferEnd.toFixed(3)} is located too far from the end of live sliding playlist, reset currentTime to : ${liveSyncPosition.toFixed(3)}`);
      bufferEnd = liveSyncPosition;
      if (media && media.readyState && media.duration > liveSyncPosition) {
        media.currentTime = liveSyncPosition;
      }

      this.nextLoadPosition = liveSyncPosition;
    }

    // if end of buffer greater than live edge, don't load any fragment
    // this could happen if live playlist intermittently slides in the past.
    // level 1 loaded [182580161,182580167]
    // level 1 loaded [182580162,182580169]
    // Loading 182580168 of [182580162 ,182580169],level 1 ..
    // Loading 182580169 of [182580162 ,182580169],level 1 ..
    // level 1 loaded [182580162,182580168] <============= here we should have bufferEnd > end. in that case break to avoid reloading 182580168
    // level 1 loaded [182580164,182580171]
    //
    // don't return null in case media not loaded yet (readystate === 0)
    if (levelDetails.PTSKnown && bufferEnd > end && media && media.readyState) {
      return null;
    }

    if (this.startFragRequested && !levelDetails.PTSKnown) {
      /* we are switching level on live playlist, but we don't have any PTS info for that quality level ...
         try to load frag matching with next SN.
         even if SN are not synchronized between playlists, loading this frag will help us
         compute playlist sliding and find the right one after in case it was not the right consecutive one */
      if (fragPrevious) {
        if (levelDetails.hasProgramDateTime) {
          // Relies on PDT in order to switch bitrates (Support EXT-X-DISCONTINUITY without EXT-X-DISCONTINUITY-SEQUENCE)
          logger.log(`live playlist, switching playlist, load frag with same PDT: ${fragPrevious.programDateTime}`);
          frag = findFragmentByPDT(fragments, fragPrevious.endProgramDateTime, config.maxFragLookUpTolerance);
        } else {
          // Uses buffer and sequence number to calculate switch segment (required if using EXT-X-DISCONTINUITY-SEQUENCE)
          const targetSN = fragPrevious.sn + 1;
          if (targetSN >= levelDetails.startSN && targetSN <= levelDetails.endSN) {
            const fragNext = fragments[targetSN - levelDetails.startSN];
            if (fragPrevious.cc === fragNext.cc) {
              frag = fragNext;
              logger.log(`live playlist, switching playlist, load frag with next SN: ${frag.sn}`);
            }
          }
          // next frag SN not available (or not with same continuity counter)
          // look for a frag sharing the same CC
          if (!frag) {
            frag = BinarySearch.search(fragments, function (frag) {
              return fragPrevious.cc - frag.cc;
            });
            if (frag) {
              logger.log(`live playlist, switching playlist, load frag with same CC: ${frag.sn}`);
            }
          }
        }
      }
      if (!frag) {
        /* we have no idea about which fragment should be loaded.
           so let's load mid fragment. it will help computing playlist sliding and find the right one
        */
        frag = fragments[Math.min(fragLen - 1, Math.round(fragLen / 2))];
        logger.log(`live playlist, switching playlist, unknown, load middle frag : ${frag.sn}`);
      }
    }

    return frag;
  }

  _findFragment (start, fragPrevious, fragLen, fragments, bufferEnd, end, levelDetails) {
    const config = this.hls.config;
    let frag;

    if (bufferEnd < end) {
      const lookupTolerance = (bufferEnd > end - config.maxFragLookUpTolerance) ? 0 : config.maxFragLookUpTolerance;
      // Remove the tolerance if it would put the bufferEnd past the actual end of stream
      // Uses buffer and sequence number to calculate switch segment (required if using EXT-X-DISCONTINUITY-SEQUENCE)
      frag = findFragmentByPTS(fragPrevious, fragments, bufferEnd, lookupTolerance);
    } else {
      // reach end of playlist
      frag = fragments[fragLen - 1];
    }
    if (frag) {
      const curSNIdx = frag.sn - levelDetails.startSN;
      const sameLevel = fragPrevious && frag.level === fragPrevious.level;
      const prevFrag = fragments[curSNIdx - 1];
      const nextFrag = fragments[curSNIdx + 1];
      // logger.log('find SN matching with pos:' +  bufferEnd + ':' + frag.sn);
      if (fragPrevious && frag.sn === fragPrevious.sn) {
        if (sameLevel && !frag.backtracked) {
          if (frag.sn < levelDetails.endSN) {
            let deltaPTS = fragPrevious.deltaPTS;
            // if there is a significant delta between audio and video, larger than max allowed hole,
            // and if previous remuxed fragment did not start with a keyframe. (fragPrevious.dropped)
            // let's try to load previous fragment again to get last keyframe
            // then we will reload again current fragment (that way we should be able to fill the buffer hole ...)
            if (deltaPTS && deltaPTS > config.maxBufferHole && fragPrevious.dropped && curSNIdx) {
              frag = prevFrag;
              logger.warn('SN just loaded, with large PTS gap between audio and video, maybe frag is not starting with a keyframe ? load previous one to try to overcome this');
            } else {
              frag = nextFrag;
              logger.log(`SN just loaded, load next one: ${frag.sn}`, frag);
            }
          } else {
            frag = null;
          }
        } else if (frag.backtracked) {
          // Only backtrack a max of 1 consecutive fragment to prevent sliding back too far when little or no frags start with keyframes
          if (nextFrag && nextFrag.backtracked) {
            logger.warn(`Already backtracked from fragment ${nextFrag.sn}, will not backtrack to fragment ${frag.sn}. Loading fragment ${nextFrag.sn}`);
            frag = nextFrag;
          } else {
            // If a fragment has dropped frames and it's in a same level/sequence, load the previous fragment to try and find the keyframe
            // Reset the dropped count now since it won't be reset until we parse the fragment again, which prevents infinite backtracking on the same segment
            logger.warn('Loaded fragment with dropped frames, backtracking 1 segment to find a keyframe');
            frag.dropped = 0;
            if (prevFrag) {
              frag = prevFrag;
              frag.backtracked = true;
            } else if (curSNIdx) {
              // can't backtrack on very first fragment
              frag = null;
            }
          }
        }
      }
    }
    return frag;
  }

  _loadKey (frag) {
    this.state = State.KEY_LOADING;
    this.hls.trigger(Event.KEY_LOADING, { frag });
  }

  _loadFragment (frag) {
    // Check if fragment is not loaded
    let fragState = this.fragmentTracker.getState(frag);

    this.fragCurrent = frag;
    this.startFragRequested = true;
    // Don't update nextLoadPosition for fragments which are not buffered
    if (Number.isFinite(frag.sn) && !frag.bitrateTest) {
      this.nextLoadPosition = frag.start + frag.duration;
    }

    // Allow backtracked fragments to load
    if (frag.backtracked || fragState === FragmentState.NOT_LOADED || fragState === FragmentState.PARTIAL) {
      frag.autoLevel = this.hls.autoLevelEnabled;
      frag.bitrateTest = this.bitrateTest;

      this.hls.trigger(Event.FRAG_LOADING, { frag });
      // lazy demuxer init, as this could take some time ... do it during frag loading
      if (!this.demuxer) {
        this.demuxer = new Demuxer(this.hls, 'main');
      }

      this.state = State.FRAG_LOADING;
    } else if (fragState === FragmentState.APPENDING) {
      // Lower the buffer size and try again
      if (this._reduceMaxBufferLength(frag.duration)) {
        this.fragmentTracker.removeFragment(frag);
      }
    }
  }

  set state (nextState) {
    if (this.state !== nextState) {
      const previousState = this.state;
      this._state = nextState;
      logger.log(`main stream:${previousState}->${nextState}`);
      this.hls.trigger(Event.STREAM_STATE_TRANSITION, { previousState, nextState });
    }
  }

  get state () {
    return this._state;
  }

  getBufferedFrag (position) {
    return this.fragmentTracker.getBufferedFrag(position, PlaylistLoader.LevelType.MAIN);
  }

  get currentLevel () {
    let media = this.media;
    if (media) {
      const frag = this.getBufferedFrag(media.currentTime);
      if (frag) {
        return frag.level;
      }
    }
    return -1;
  }

  get nextBufferedFrag () {
    let media = this.media;
    if (media) {
      // first get end range of current fragment
      return this.followingBufferedFrag(this.getBufferedFrag(media.currentTime));
    } else {
      return null;
    }
  }

  followingBufferedFrag (frag) {
    if (frag) {
      // try to get range of next fragment (500ms after this range)
      return this.getBufferedFrag(frag.endPTS + 0.5);
    }
    return null;
  }

  get nextLevel () {
    const frag = this.nextBufferedFrag;
    if (frag) {
      return frag.level;
    } else {
      return -1;
    }
  }

  _checkFragmentChanged () {
    let fragPlayingCurrent, currentTime, video = this.media;
    if (video && video.readyState && video.seeking === false) {
      currentTime = video.currentTime;
      /* if video element is in seeked state, currentTime can only increase.
        (assuming that playback rate is positive ...)
        As sometimes currentTime jumps back to zero after a
        media decode error, check this, to avoid seeking back to
        wrong position after a media decode error
      */
      if (currentTime > this.lastCurrentTime) {
        this.lastCurrentTime = currentTime;
      }

      if (BufferHelper.isBuffered(video, currentTime)) {
        fragPlayingCurrent = this.getBufferedFrag(currentTime);
      } else if (BufferHelper.isBuffered(video, currentTime + 0.1)) {
        /* ensure that FRAG_CHANGED event is triggered at startup,
          when first video frame is displayed and playback is paused.
          add a tolerance of 100ms, in case current position is not buffered,
          check if current pos+100ms is buffered and use that buffer range
          for FRAG_CHANGED event reporting */
        fragPlayingCurrent = this.getBufferedFrag(currentTime + 0.1);
      }
      if (fragPlayingCurrent) {
        let fragPlaying = fragPlayingCurrent;
        if (fragPlaying !== this.fragPlaying) {
          this.hls.trigger(Event.FRAG_CHANGED, { frag: fragPlaying });
          const fragPlayingLevel = fragPlaying.level;
          if (!this.fragPlaying || this.fragPlaying.level !== fragPlayingLevel) {
            this.hls.trigger(Event.LEVEL_SWITCHED, { level: fragPlayingLevel });
          }

          this.fragPlaying = fragPlaying;
        }
      }
    }
  }

  /*
    on immediate level switch :
     - pause playback if playing
     - cancel any pending load request
     - and trigger a buffer flush
  */
  immediateLevelSwitch () {
    logger.log('immediateLevelSwitch');
    if (!this.immediateSwitch) {
      this.immediateSwitch = true;
      let media = this.media, previouslyPaused;
      if (media) {
        previouslyPaused = media.paused;
        media.pause();
      } else {
        // don't restart playback after instant level switch in case media not attached
        previouslyPaused = true;
      }
      this.previouslyPaused = previouslyPaused;
    }
    let fragCurrent = this.fragCurrent;
    if (fragCurrent && fragCurrent.loader) {
      fragCurrent.loader.abort();
    }

    this.fragCurrent = null;
    // flush everything
    this.flushMainBuffer(0, Number.POSITIVE_INFINITY);
  }

  /**
   * on immediate level switch end, after new fragment has been buffered:
   * - nudge video decoder by slightly adjusting video currentTime (if currentTime buffered)
   * - resume the playback if needed
   */
  immediateLevelSwitchEnd () {
    const media = this.media;
    if (media && media.buffered.length) {
      this.immediateSwitch = false;
      if (BufferHelper.isBuffered(media, media.currentTime)) {
        // only nudge if currentTime is buffered
        media.currentTime -= 0.0001;
      }
      if (!this.previouslyPaused) {
        media.play();
      }
    }
  }

  /**
   * try to switch ASAP without breaking video playback:
   * in order to ensure smooth but quick level switching,
   * we need to find the next flushable buffer range
   * we should take into account new segment fetch time
   */
  nextLevelSwitch () {
    const media = this.media;
    // ensure that media is defined and that metadata are available (to retrieve currentTime)
    if (media && media.readyState) {
      let fetchdelay, fragPlayingCurrent, nextBufferedFrag;
      fragPlayingCurrent = this.getBufferedFrag(media.currentTime);
      if (fragPlayingCurrent && fragPlayingCurrent.startPTS > 1) {
        // flush buffer preceding current fragment (flush until current fragment start offset)
        // minus 1s to avoid video freezing, that could happen if we flush keyframe of current video ...
        this.flushMainBuffer(0, fragPlayingCurrent.startPTS - 1);
      }
      if (!media.paused) {
        // add a safety delay of 1s
        let nextLevelId = this.hls.nextLoadLevel, nextLevel = this.levels[nextLevelId], fragLastKbps = this.fragLastKbps;
        if (fragLastKbps && this.fragCurrent) {
          fetchdelay = this.fragCurrent.duration * nextLevel.bitrate / (1000 * fragLastKbps) + 1;
        } else {
          fetchdelay = 0;
        }
      } else {
        fetchdelay = 0;
      }
      // logger.log('fetchdelay:'+fetchdelay);
      // find buffer range that will be reached once new fragment will be fetched
      nextBufferedFrag = this.getBufferedFrag(media.currentTime + fetchdelay);
      if (nextBufferedFrag) {
        // we can flush buffer range following this one without stalling playback
        nextBufferedFrag = this.followingBufferedFrag(nextBufferedFrag);
        if (nextBufferedFrag) {
          // if we are here, we can also cancel any loading/demuxing in progress, as they are useless
          let fragCurrent = this.fragCurrent;
          if (fragCurrent && fragCurrent.loader) {
            fragCurrent.loader.abort();
          }

          this.fragCurrent = null;
          // start flush position is the start PTS of next buffered frag.
          // we use frag.naxStartPTS which is max(audio startPTS, video startPTS).
          // in case there is a small PTS Delta between audio and video, using maxStartPTS avoids flushing last samples from current fragment
          this.flushMainBuffer(nextBufferedFrag.maxStartPTS, Number.POSITIVE_INFINITY);
        }
      }
    }
  }

  flushMainBuffer (startOffset, endOffset) {
    this.state = State.BUFFER_FLUSHING;
    let flushScope = { startOffset: startOffset, endOffset: endOffset };
    // if alternate audio tracks are used, only flush video, otherwise flush everything
    if (this.altAudio) {
      flushScope.type = 'video';
    }

    this.hls.trigger(Event.BUFFER_FLUSHING, flushScope);
  }

  onMediaAttached (data) {
    let media = this.media = this.mediaBuffer = data.media;
    this.onvseeking = this.onMediaSeeking.bind(this);
    this.onvseeked = this.onMediaSeeked.bind(this);
    this.onvended = this.onMediaEnded.bind(this);
    media.addEventListener('seeking', this.onvseeking);
    media.addEventListener('seeked', this.onvseeked);
    media.addEventListener('ended', this.onvended);
    let config = this.config;
    if (this.levels && config.autoStartLoad) {
      this.hls.startLoad(config.startPosition);
    }

    this.gapController = new GapController(config, media, this.fragmentTracker, this.hls);
  }

  onMediaDetaching () {
    let media = this.media;
    if (media && media.ended) {
      logger.log('MSE detaching and video ended, reset startPosition');
      this.startPosition = this.lastCurrentTime = 0;
    }

    // reset fragment backtracked flag
    let levels = this.levels;
    if (levels) {
      levels.forEach(level => {
        if (level.details) {
          level.details.fragments.forEach(fragment => {
            fragment.backtracked = undefined;
          });
        }
      });
    }
    // remove video listeners
    if (media) {
      media.removeEventListener('seeking', this.onvseeking);
      media.removeEventListener('seeked', this.onvseeked);
      media.removeEventListener('ended', this.onvended);
      this.onvseeking = this.onvseeked = this.onvended = null;
    }
    this.media = this.mediaBuffer = null;
    this.loadedmetadata = false;
    this.stopLoad();
  }

  onMediaSeeked () {
    const media = this.media, currentTime = media ? media.currentTime : undefined;
    if (Number.isFinite(currentTime)) {
      logger.log(`media seeked to ${currentTime.toFixed(3)}`);
    }

    // tick to speed up FRAGMENT_PLAYING triggering
    this.tick();
  }

  onManifestLoading () {
    // reset buffer on manifest loading
    logger.log('trigger BUFFER_RESET');
    this.hls.trigger(Event.BUFFER_RESET);
    this.fragmentTracker.removeAllFragments();
    this.stalled = false;
    this.startPosition = this.lastCurrentTime = 0;
  }

  onManifestParsed (data) {
    let aac = false, heaac = false, codec;
    data.levels.forEach(level => {
      // detect if we have different kind of audio codecs used amongst playlists
      codec = level.audioCodec;
      if (codec) {
        if (codec.indexOf('mp4a.40.2') !== -1) {
          aac = true;
        }

        if (codec.indexOf('mp4a.40.5') !== -1) {
          heaac = true;
        }
      }
    });
    this.audioCodecSwitch = (aac && heaac);
    if (this.audioCodecSwitch) {
      logger.log('both AAC/HE-AAC audio found in levels; declaring level codec as HE-AAC');
    }

    this.levels = data.levels;
    this.startFragRequested = false;
    let config = this.config;
    if (config.autoStartLoad || this.forceStartLoad) {
      this.hls.startLoad(config.startPosition);
    }
  }

  onLevelLoaded (data) {
    const newDetails = data.details;
    const newLevelId = data.level;
    const lastLevel = this.levels[this.levelLastLoaded];
    const curLevel = this.levels[newLevelId];
    const duration = newDetails.totalduration;
    let sliding = 0;

    logger.log(`level ${newLevelId} loaded [${newDetails.startSN},${newDetails.endSN}],duration:${duration}`);

    if (newDetails.live) {
      let curDetails = curLevel.details;
      if (curDetails && newDetails.fragments.length > 0) {
        // we already have details for that level, merge them
        LevelHelper.mergeDetails(curDetails, newDetails);
        sliding = newDetails.fragments[0].start;
        this.liveSyncPosition = this.computeLivePosition(sliding, curDetails);
        if (newDetails.PTSKnown && Number.isFinite(sliding)) {
          logger.log(`live playlist sliding:${sliding.toFixed(3)}`);
        } else {
          logger.log('live playlist - outdated PTS, unknown sliding');
          alignStream(this.fragPrevious, lastLevel, newDetails);
        }
      } else {
        logger.log('live playlist - first load, unknown sliding');
        newDetails.PTSKnown = false;
        alignStream(this.fragPrevious, lastLevel, newDetails);
      }
    } else {
      newDetails.PTSKnown = false;
    }
    // override level info
    curLevel.details = newDetails;
    this.levelLastLoaded = newLevelId;
    this.hls.trigger(Event.LEVEL_UPDATED, { details: newDetails, level: newLevelId });

    if (this.startFragRequested === false) {
    // compute start position if set to -1. use it straight away if value is defined
      if (this.startPosition === -1 || this.lastCurrentTime === -1) {
        // first, check if start time offset has been set in playlist, if yes, use this value
        let startTimeOffset = newDetails.startTimeOffset;
        if (Number.isFinite(startTimeOffset)) {
          if (startTimeOffset < 0) {
            logger.log(`negative start time offset ${startTimeOffset}, count from end of last fragment`);
            startTimeOffset = sliding + duration + startTimeOffset;
          }
          logger.log(`start time offset found in playlist, adjust startPosition to ${startTimeOffset}`);
          this.startPosition = startTimeOffset;
        } else {
          // if live playlist, set start position to be fragment N-this.config.liveSyncDurationCount (usually 3)
          if (newDetails.live) {
            this.startPosition = this.computeLivePosition(sliding, newDetails);
            logger.log(`configure startPosition to ${this.startPosition}`);
          } else {
            this.startPosition = 0;
          }
        }
        this.lastCurrentTime = this.startPosition;
      }
      this.nextLoadPosition = this.startPosition;
    }
    // only switch batck to IDLE state if we were waiting for level to start downloading a new fragment
    if (this.state === State.WAITING_LEVEL) {
      this.state = State.IDLE;
    }

    // trigger handler right now
    this.tick();
  }

  onKeyLoaded () {
    if (this.state === State.KEY_LOADING) {
      this.state = State.IDLE;
      this.tick();
    }
  }

  onFragLoaded (data) {
    const { fragCurrent, hls, levels, media } = this;
    const fragLoaded = data.frag;
    if (this.state === State.FRAG_LOADING &&
        fragCurrent &&
        fragLoaded.type === 'main' &&
        fragLoaded.level === fragCurrent.level &&
        fragLoaded.sn === fragCurrent.sn) {
      const stats = data.stats;
      const currentLevel = levels[fragCurrent.level];
      const details = currentLevel.details;
      // reset frag bitrate test in any case after frag loaded event
      // if this frag was loaded to perform a bitrate test AND if hls.nextLoadLevel is greater than 0
      // then this means that we should be able to load a fragment at a higher quality level
      this.bitrateTest = false;
      this.stats = stats;

      logger.log(`Loaded ${fragCurrent.sn} of [${details.startSN} ,${details.endSN}],level ${fragCurrent.level}`);
      if (fragLoaded.bitrateTest && hls.nextLoadLevel) {
        // switch back to IDLE state ... we just loaded a fragment to determine adequate start bitrate and initialize autoswitch algo
        this.state = State.IDLE;
        this.startFragRequested = false;
        stats.tparsed = stats.tbuffered = window.performance.now();
        hls.trigger(Event.FRAG_BUFFERED, { stats: stats, frag: fragCurrent, id: 'main' });
        this.tick();
      } else if (fragLoaded.sn === 'initSegment') {
        this.state = State.IDLE;
        stats.tparsed = stats.tbuffered = window.performance.now();
        details.initSegment.data = data.payload;
        hls.trigger(Event.FRAG_BUFFERED, { stats: stats, frag: fragCurrent, id: 'main' });
        this.tick();
      } else {
        logger.log(`Parsing ${fragCurrent.sn} of [${details.startSN} ,${details.endSN}],level ${fragCurrent.level}, cc ${fragCurrent.cc}`);
        this.state = State.PARSING;
        this.pendingBuffering = true;
        this.appended = false;

        // Bitrate test frags are not usually buffered so the fragment tracker ignores them. If Hls.js decides to buffer
        // it (and therefore ends up at this line), then the fragment tracker needs to be manually informed.
        if (fragLoaded.bitrateTest) {
          fragLoaded.bitrateTest = false;
          this.fragmentTracker.onFragLoaded({
            frag: fragLoaded
          });
        }

        // time Offset is accurate if level PTS is known, or if playlist is not sliding (not live) and if media is not seeking (this is to overcome potential timestamp drifts between playlists and fragments)
        const accurateTimeOffset = !(media && media.seeking) && (details.PTSKnown || !details.live);
        const initSegmentData = details.initSegment ? details.initSegment.data : [];
        const audioCodec = this._getAudioCodec(currentLevel);

        // transmux the MPEG-TS data to ISO-BMFF segments
        const demuxer = this.demuxer = this.demuxer || new Demuxer(this.hls, 'main');
        demuxer.push(
          data.payload,
          initSegmentData,
          audioCodec,
          currentLevel.videoCodec,
          fragCurrent,
          details.totalduration,
          accurateTimeOffset
        );
      }
    }
    this.fragLoadError = 0;
  }

  onFragParsingInitSegment (data) {
    const fragCurrent = this.fragCurrent;
    const fragNew = data.frag;

    if (fragCurrent &&
        data.id === 'main' &&
        fragNew.sn === fragCurrent.sn &&
        fragNew.level === fragCurrent.level &&
        this.state === State.PARSING) {
      let tracks = data.tracks, trackName, track;

      // if audio track is expected to come from audio stream controller, discard any coming from main
      if (tracks.audio && this.altAudio) {
        delete tracks.audio;
      }

      // include levelCodec in audio and video tracks
      track = tracks.audio;
      if (track) {
        let audioCodec = this.levels[this.level].audioCodec,
          ua = navigator.userAgent.toLowerCase();
        if (audioCodec && this.audioCodecSwap) {
          logger.log('swapping playlist audio codec');
          if (audioCodec.indexOf('mp4a.40.5') !== -1) {
            audioCodec = 'mp4a.40.2';
          } else {
            audioCodec = 'mp4a.40.5';
          }
        }
        // in case AAC and HE-AAC audio codecs are signalled in manifest
        // force HE-AAC , as it seems that most browsers prefers that way,
        // except for mono streams OR on FF
        // these conditions might need to be reviewed ...
        if (this.audioCodecSwitch) {
          // don't force HE-AAC if mono stream
          if (track.metadata.channelCount !== 1 &&
            // don't force HE-AAC if firefox
            ua.indexOf('firefox') === -1) {
            audioCodec = 'mp4a.40.5';
          }
        }
        // HE-AAC is broken on Android, always signal audio codec as AAC even if variant manifest states otherwise
        if (ua.indexOf('android') !== -1 && track.container !== 'audio/mpeg') { // Exclude mpeg audio
          audioCodec = 'mp4a.40.2';
          logger.log(`Android: force audio codec to ${audioCodec}`);
        }
        track.levelCodec = audioCodec;
        track.id = data.id;
      }
      track = tracks.video;
      if (track) {
        track.levelCodec = this.levels[this.level].videoCodec;
        track.id = data.id;
      }
      this.hls.trigger(Event.BUFFER_CODECS, tracks);
      // loop through tracks that are going to be provided to bufferController
      for (trackName in tracks) {
        track = tracks[trackName];
        logger.log(`main track:${trackName},container:${track.container},codecs[level/parsed]=[${track.levelCodec}/${track.codec}]`);
        let initSegment = track.initSegment;
        if (initSegment) {
          this.appended = true;
          // arm pending Buffering flag before appending a segment
          this.pendingBuffering = true;
          this.hls.trigger(Event.BUFFER_APPENDING, { type: trackName, data: initSegment, parent: 'main', content: 'initSegment' });
        }
      }
      // trigger handler right now
      this.tick();
    }
  }

  onFragParsingData (data) {
    const fragCurrent = this.fragCurrent;
    const fragNew = data.frag;
    if (fragCurrent &&
        data.id === 'main' &&
        fragNew.sn === fragCurrent.sn &&
        fragNew.level === fragCurrent.level &&
        !(data.type === 'audio' && this.altAudio) && // filter out main audio if audio track is loaded through audio stream controller
        this.state === State.PARSING) {
      let level = this.levels[this.level],
        frag = fragCurrent;
      if (!Number.isFinite(data.endPTS)) {
        data.endPTS = data.startPTS + fragCurrent.duration;
        data.endDTS = data.startDTS + fragCurrent.duration;
      }

      if (data.hasAudio === true) {
        frag.addElementaryStream(Fragment.ElementaryStreamTypes.AUDIO);
      }

      if (data.hasVideo === true) {
        frag.addElementaryStream(Fragment.ElementaryStreamTypes.VIDEO);
      }

      logger.log(`Parsed ${data.type},PTS:[${data.startPTS.toFixed(3)},${data.endPTS.toFixed(3)}],DTS:[${data.startDTS.toFixed(3)}/${data.endDTS.toFixed(3)}],nb:${data.nb},dropped:${data.dropped || 0}`);

      // Detect gaps in a fragment  and try to fix it by finding a keyframe in the previous fragment (see _findFragments)
      if (data.type === 'video') {
        frag.dropped = data.dropped;
        if (frag.dropped) {
          if (!frag.backtracked) {
            const levelDetails = level.details;
            if (levelDetails && frag.sn === levelDetails.startSN) {
              logger.warn('missing video frame(s) on first frag, appending with gap', frag.sn);
            } else {
              logger.warn('missing video frame(s), backtracking fragment', frag.sn);
              // Return back to the IDLE state without appending to buffer
              // Causes findFragments to backtrack a segment and find the keyframe
              // Audio fragments arriving before video sets the nextLoadPosition, causing _findFragments to skip the backtracked fragment
              this.fragmentTracker.removeFragment(frag);
              frag.backtracked = true;
              this.nextLoadPosition = data.startPTS;
              this.state = State.IDLE;
              this.fragPrevious = frag;
              this.tick();
              return;
            }
          } else {
            logger.warn('Already backtracked on this fragment, appending with the gap', frag.sn);
          }
        } else {
          // Only reset the backtracked flag if we've loaded the frag without any dropped frames
          frag.backtracked = false;
        }
      }

      let drift = LevelHelper.updateFragPTSDTS(level.details, frag, data.startPTS, data.endPTS, data.startDTS, data.endDTS),
        hls = this.hls;
      hls.trigger(Event.LEVEL_PTS_UPDATED, { details: level.details, level: this.level, drift: drift, type: data.type, start: data.startPTS, end: data.endPTS });
      // has remuxer dropped video frames located before first keyframe ?
      [data.data1, data.data2].forEach(buffer => {
        // only append in PARSING state (rationale is that an appending error could happen synchronously on first segment appending)
        // in that case it is useless to append following segments
        if (buffer && buffer.length && this.state === State.PARSING) {
          this.appended = true;
          // arm pending Buffering flag before appending a segment
          this.pendingBuffering = true;
          hls.trigger(Event.BUFFER_APPENDING, { type: data.type, data: buffer, parent: 'main', content: 'data' });
        }
      });
      // trigger handler right now
      this.tick();
    }
  }

  onFragParsed (data) {
    const fragCurrent = this.fragCurrent;
    const fragNew = data.frag;
    if (fragCurrent &&
        data.id === 'main' &&
        fragNew.sn === fragCurrent.sn &&
        fragNew.level === fragCurrent.level &&
        this.state === State.PARSING) {
      this.stats.tparsed = window.performance.now();
      this.state = State.PARSED;
      this._checkAppendedParsed();
    }
  }

  onAudioTrackSwitching (data) {
    // if any URL found on new audio track, it is an alternate audio track
    let altAudio = !!data.url,
      trackId = data.id;
    // if we switch on main audio, ensure that main fragment scheduling is synced with media.buffered
    // don't do anything if we switch to alt audio: audio stream controller is handling it.
    // we will just have to change buffer scheduling on audioTrackSwitched
    if (!altAudio) {
      if (this.mediaBuffer !== this.media) {
        logger.log('switching on main audio, use media.buffered to schedule main fragment loading');
        this.mediaBuffer = this.media;
        let fragCurrent = this.fragCurrent;
        // we need to refill audio buffer from main: cancel any frag loading to speed up audio switch
        if (fragCurrent.loader) {
          logger.log('switching to main audio track, cancel main fragment load');
          fragCurrent.loader.abort();
        }
        this.fragCurrent = null;
        this.fragPrevious = null;
        // destroy demuxer to force init segment generation (following audio switch)
        if (this.demuxer) {
          this.demuxer.destroy();
          this.demuxer = null;
        }
        // switch to IDLE state to load new fragment
        this.state = State.IDLE;
      }
      let hls = this.hls;
      // switching to main audio, flush all audio and trigger track switched
      hls.trigger(Event.BUFFER_FLUSHING, { startOffset: 0, endOffset: Number.POSITIVE_INFINITY, type: 'audio' });
      hls.trigger(Event.AUDIO_TRACK_SWITCHED, { id: trackId });
      this.altAudio = false;
    }
  }

  onAudioTrackSwitched (data) {
    let trackId = data.id,
      altAudio = !!this.hls.audioTracks[trackId].url;
    if (altAudio) {
      let videoBuffer = this.videoBuffer;
      // if we switched on alternate audio, ensure that main fragment scheduling is synced with video sourcebuffer buffered
      if (videoBuffer && this.mediaBuffer !== videoBuffer) {
        logger.log('switching on alternate audio, use video.buffered to schedule main fragment loading');
        this.mediaBuffer = videoBuffer;
      }
    }
    this.altAudio = altAudio;
    this.tick();
  }

  onBufferCreated (data) {
    let tracks = data.tracks, mediaTrack, name, alternate = false;
    for (let type in tracks) {
      let track = tracks[type];
      if (track.id === 'main') {
        name = type;
        mediaTrack = track;
        // keep video source buffer reference
        if (type === 'video') {
          this.videoBuffer = tracks[type].buffer;
        }
      } else {
        alternate = true;
      }
    }
    if (alternate && mediaTrack) {
      logger.log(`alternate track found, use ${name}.buffered to schedule main fragment loading`);
      this.mediaBuffer = mediaTrack.buffer;
    } else {
      this.mediaBuffer = this.media;
    }
  }

  onBufferAppended (data) {
    if (data.parent === 'main') {
      const state = this.state;
      if (state === State.PARSING || state === State.PARSED) {
        // check if all buffers have been appended
        this.pendingBuffering = (data.pending > 0);
        this._checkAppendedParsed();
      }
    }
  }

  _checkAppendedParsed () {
    // trigger handler right now
    if (this.state === State.PARSED && (!this.appended || !this.pendingBuffering)) {
      const frag = this.fragCurrent;
      if (frag) {
        const media = this.mediaBuffer ? this.mediaBuffer : this.media;
        logger.log(`main buffered : ${TimeRanges.toString(media.buffered)}`);
        this.fragPrevious = frag;
        const stats = this.stats;
        stats.tbuffered = window.performance.now();
        // we should get rid of this.fragLastKbps
        this.fragLastKbps = Math.round(8 * stats.total / (stats.tbuffered - stats.tfirst));
        this.hls.trigger(Event.FRAG_BUFFERED, { stats: stats, frag: frag, id: 'main' });
        this.state = State.IDLE;
      }
      this.tick();
    }
  }

  onError (data) {
    let frag = data.frag || this.fragCurrent;
    // don't handle frag error not related to main fragment
    if (frag && frag.type !== 'main') {
      return;
    }

    // 0.5 : tolerance needed as some browsers stalls playback before reaching buffered end
    let mediaBuffered = !!this.media && BufferHelper.isBuffered(this.media, this.media.currentTime) && BufferHelper.isBuffered(this.media, this.media.currentTime + 0.5);

    switch (data.details) {
    case ErrorDetails.FRAG_LOAD_ERROR:
    case ErrorDetails.FRAG_LOAD_TIMEOUT:
    case ErrorDetails.KEY_LOAD_ERROR:
    case ErrorDetails.KEY_LOAD_TIMEOUT:
      if (!data.fatal) {
        // keep retrying until the limit will be reached
        if ((this.fragLoadError + 1) <= this.config.fragLoadingMaxRetry) {
          // exponential backoff capped to config.fragLoadingMaxRetryTimeout
          let delay = Math.min(Math.pow(2, this.fragLoadError) * this.config.fragLoadingRetryDelay, this.config.fragLoadingMaxRetryTimeout);
          logger.warn(`mediaController: frag loading failed, retry in ${delay} ms`);
          this.retryDate = window.performance.now() + delay;
          // retry loading state
          // if loadedmetadata is not set, it means that we are emergency switch down on first frag
          // in that case, reset startFragRequested flag
          if (!this.loadedmetadata) {
            this.startFragRequested = false;
            this.nextLoadPosition = this.startPosition;
          }
          this.fragLoadError++;
          this.state = State.FRAG_LOADING_WAITING_RETRY;
        } else {
          logger.error(`mediaController: ${data.details} reaches max retry, redispatch as fatal ...`);
          // switch error to fatal
          data.fatal = true;
          this.state = State.ERROR;
        }
      }
      break;
    case ErrorDetails.LEVEL_LOAD_ERROR:
    case ErrorDetails.LEVEL_LOAD_TIMEOUT:
      if (this.state !== State.ERROR) {
        if (data.fatal) {
          // if fatal error, stop processing
          this.state = State.ERROR;
          logger.warn(`streamController: ${data.details},switch to ${this.state} state ...`);
        } else {
          // in case of non fatal error while loading level, if level controller is not retrying to load level , switch back to IDLE
          if (!data.levelRetry && this.state === State.WAITING_LEVEL) {
            this.state = State.IDLE;
          }
        }
      }
      break;
    case ErrorDetails.BUFFER_FULL_ERROR:
      // if in appending state
      if (data.parent === 'main' && (this.state === State.PARSING || this.state === State.PARSED)) {
        // reduce max buf len if current position is buffered
        if (mediaBuffered) {
          this._reduceMaxBufferLength(this.config.maxBufferLength);
          this.state = State.IDLE;
        } else {
          // current position is not buffered, but browser is still complaining about buffer full error
          // this happens on IE/Edge, refer to https://github.com/video-dev/hls.js/pull/708
          // in that case flush the whole buffer to recover
          logger.warn('buffer full error also media.currentTime is not buffered, flush everything');
          this.fragCurrent = null;
          // flush everything
          this.flushMainBuffer(0, Number.POSITIVE_INFINITY);
        }
      }
      break;
    default:
      break;
    }
  }

  _reduceMaxBufferLength (minLength) {
    let config = this.config;
    if (config.maxMaxBufferLength >= minLength) {
      // reduce max buffer length as it might be too high. we do this to avoid loop flushing ...
      config.maxMaxBufferLength /= 2;
      logger.warn(`main:reduce max buffer length to ${config.maxMaxBufferLength}s`);
      return true;
    }
    return false;
  }

  /**
   * Checks the health of the buffer and attempts to resolve playback stalls.
   * @private
   */
  _checkBuffer () {
    const { media } = this;
    if (!media || media.readyState === 0) {
      // Exit early if we don't have media or if the media hasn't bufferd anything yet (readyState 0)
      return;
    }

    const mediaBuffer = this.mediaBuffer ? this.mediaBuffer : media;
    const buffered = mediaBuffer.buffered;

    if (!this.loadedmetadata && buffered.length) {
      this.loadedmetadata = true;
<<<<<<< HEAD
      // Need to check what the SourceBuffer reports as start time for the first fragment appended.
      // If within the threshold of maxBufferHole, adjust this.startPosition for _seekToStartPos().
      let firstbufferedPosition = buffered.start(0);
      if (Math.abs(this.startPosition - firstbufferedPosition) < this.config.maxBufferHole) {
        this.startPosition = firstbufferedPosition;
      }
=======
>>>>>>> 472614cf
      this._seekToStartPos();
    } else if (this.immediateSwitch) {
      this.immediateLevelSwitchEnd();
    } else {
      this.gapController.poll(this.lastCurrentTime, buffered);
    }
  }

  onFragLoadEmergencyAborted () {
    this.state = State.IDLE;
    // if loadedmetadata is not set, it means that we are emergency switch down on first frag
    // in that case, reset startFragRequested flag
    if (!this.loadedmetadata) {
      this.startFragRequested = false;
      this.nextLoadPosition = this.startPosition;
    }
    this.tick();
  }

  onBufferFlushed () {
    /* after successful buffer flushing, filter flushed fragments from bufferedFrags
      use mediaBuffered instead of media (so that we will check against video.buffered ranges in case of alt audio track)
    */
    const media = this.mediaBuffer ? this.mediaBuffer : this.media;
    if (media) {
      // filter fragments potentially evicted from buffer. this is to avoid memleak on live streams
      this.fragmentTracker.detectEvictedFragments(Fragment.ElementaryStreamTypes.VIDEO, media.buffered);
    }
    // move to IDLE once flush complete. this should trigger new fragment loading
    this.state = State.IDLE;
    // reset reference to frag
    this.fragPrevious = null;
  }

  swapAudioCodec () {
    this.audioCodecSwap = !this.audioCodecSwap;
  }

  computeLivePosition (sliding, levelDetails) {
    let targetLatency = this.config.liveSyncDuration !== undefined ? this.config.liveSyncDuration : this.config.liveSyncDurationCount * levelDetails.targetduration;
    return sliding + Math.max(0, levelDetails.totalduration - targetLatency);
  }

  /**
   * Seeks to the set startPosition if not equal to the mediaElement's current time.
   * @private
   */
  _seekToStartPos () {
    const { media } = this;
    const currentTime = media.currentTime;
    // only adjust currentTime if different from startPosition or if startPosition not buffered
    // at that stage, there should be only one buffered range, as we reach that code after first fragment has been buffered
    const startPosition = media.seeking ? currentTime : this.startPosition;
    // if currentTime not matching with expected startPosition or startPosition not buffered but close to first buffered
    if (currentTime !== startPosition) {
      // if startPosition not buffered, let's seek to buffered.start(0)
      logger.log(`target start position not buffered, seek to buffered.start(0) ${startPosition} from current time ${currentTime} `);
      media.currentTime = startPosition;
    }
  }

  _getAudioCodec (currentLevel) {
    let audioCodec = this.config.defaultAudioCodec || currentLevel.audioCodec;
    if (this.audioCodecSwap) {
      logger.log('swapping playlist audio codec');
      if (audioCodec) {
        if (audioCodec.indexOf('mp4a.40.5') !== -1) {
          audioCodec = 'mp4a.40.2';
        } else {
          audioCodec = 'mp4a.40.5';
        }
      }
    }

    return audioCodec;
  }

  get liveSyncPosition () {
    return this._liveSyncPosition;
  }

  set liveSyncPosition (value) {
    this._liveSyncPosition = value;
  }
}
export default StreamController;<|MERGE_RESOLUTION|>--- conflicted
+++ resolved
@@ -1279,15 +1279,6 @@
 
     if (!this.loadedmetadata && buffered.length) {
       this.loadedmetadata = true;
-<<<<<<< HEAD
-      // Need to check what the SourceBuffer reports as start time for the first fragment appended.
-      // If within the threshold of maxBufferHole, adjust this.startPosition for _seekToStartPos().
-      let firstbufferedPosition = buffered.start(0);
-      if (Math.abs(this.startPosition - firstbufferedPosition) < this.config.maxBufferHole) {
-        this.startPosition = firstbufferedPosition;
-      }
-=======
->>>>>>> 472614cf
       this._seekToStartPos();
     } else if (this.immediateSwitch) {
       this.immediateLevelSwitchEnd();
