/*
 * Level Controller
*/

import Event from '../events';
import EventHandler from '../event-handler';
import {logger} from '../utils/logger';
import {ErrorTypes, ErrorDetails} from '../errors';
import BufferHelper from '../helper/buffer-helper';
import {isCodecSupportedInMp4} from '../utils/codecs';

class LevelController extends EventHandler {

  constructor(hls) {
    super(hls,
      Event.MANIFEST_LOADED,
      Event.LEVEL_LOADED,
      Event.FRAG_LOADED,
      Event.ERROR);
    this._manualLevel = -1;
    this.timer = null;
  }

  destroy() {
    this.cleanTimer();
    this._manualLevel = -1;
  }

  cleanTimer() {
    if (this.timer !== null) {
      clearTimeout(this.timer);
      this.timer = null;
    }
  }

  startLoad() {
    this.canload = true;
    let levels = this._levels;
    // clean up live level details to force reload them, and reset load errors
    if(levels) {
      levels.forEach(level => {
        level.loadError = 0;
        const levelDetails = level.details;
        if (levelDetails && levelDetails.live) {
          level.details = undefined;
        }
      });
    }
    // speed up live playlist refresh if timer exists
    if (this.timer) {
      this.tick();
    }
  }

  stopLoad() {
    this.canload = false;
  }

  onManifestLoaded(data) {
<<<<<<< HEAD
    let levels0 = [];
    let levels = [];
    let audioTracks = [];
    let bitrateStart;
    let bitrateSet = {};
    let videoCodecFound = false;
    let audioCodecFound = false;
    let hls = this.hls;
    let brokenmp4inmp3 = /chrome|firefox/.test(navigator.userAgent.toLowerCase());
    let checkSupported = function (type, codec) {
      return MediaSource.isTypeSupported(`${type}/mp4;codecs=${codec}`);
    };
=======
    let levels = [];
    let bitrateStart;
    let levelSet = {};
    let levelFromSet = null;
    let videoCodecFound = false;
    let audioCodecFound = false;
    let chromeOrFirefox = /chrome|firefox/.test(navigator.userAgent.toLowerCase());
    let audioTracks = [];
>>>>>>> 131c5eb1

    // regroup redundant levels together
    data.levels.forEach(level => {
      level.loadError = 0;
      level.fragmentError = false;

      videoCodecFound = videoCodecFound || !!level.videoCodec;
      audioCodecFound = audioCodecFound || !!level.audioCodec || !!(level.attrs && level.attrs.AUDIO);

      // erase audio codec info if browser does not support mp4a.40.34.
      // demuxer will autodetect codec and fallback to mpeg/audio
      if (chromeOrFirefox === true && level.audioCodec && level.audioCodec.indexOf('mp4a.40.34') !== -1) {
        level.audioCodec = undefined;
      }

      levelFromSet = levelSet[level.bitrate];

      if (levelFromSet === undefined) {
        level.url = [level.url];
        level.urlId = 0;
        levelSet[level.bitrate] =level;
          levels.push(level);
        }
       else {
      levelFromSet.url.push( level .url);
    }
    });

    // remove audio-only level if we also have levels with audio+video codecs signalled
    if (videoCodecFound === true && audioCodecFound === true) {
      levels = levels.filter(({videoCodec}) => !!videoCodec);
    }

    // only keep levels with supported audio/video codecs
    levels = levels.filter(({audioCodec, videoCodec}) => {
      return (!audioCodec || isCodecSupportedInMp4(audioCodec)) && (!videoCodec || isCodecSupportedInMp4(videoCodec));
    });

    if (data.audioTracks) {
<<<<<<< HEAD
      audioTracks = data.audioTracks.filter(track => !track.audioCodec || checkSupported('audio', track.audioCodec));
=======
      audioTracks = data.audioTracks.filter(track => !track.audioCodec || isCodecSupportedInMp4(track.audioCodec, 'audio'));
>>>>>>> 131c5eb1
    }

    if(levels.length) {
      // start bitrate is the first bitrate of the manifest
      bitrateStart = levels[0].bitrate;
      // sort level on bitrate
      levels.sort(function (a, b) {
        return a.bitrate - b.bitrate;
      });
      this._levels = levels;
      // find index of first level in sorted levels
      for (let i = 0; i < levels.length; i++) {
        if (levels[i].bitrate === bitrateStart) {
          this._firstLevel = i;
          logger.log(`manifest loaded,${levels.length} level(s) found, first bitrate:${bitrateStart}`);
          break;
        }
      }
<<<<<<< HEAD
      this.hls.trigger(Event.MANIFEST_PARSED, {levels, audioTracks, firstLevel: this._firstLevel, stats: data.stats, audio : audioCodecFound, video : videoCodecFound, altAudio : data.audioTracks.length > 0});
=======
      this.hls.trigger(Event.MANIFEST_PARSED, {levels, audioTracks, firstLevel: this._firstLevel, stats: data.stats, audio : audioCodecFound, video : videoCodecFound, altAudio : audioTracks.length > 0});
>>>>>>> 131c5eb1
    } else {
      this.hls.trigger(Event.ERROR, {
        type   : ErrorTypes.MEDIA_ERROR,
        details: ErrorDetails.MANIFEST_INCOMPATIBLE_CODECS_ERROR,
        fatal  : true,
        url    : this.hls.url,
        reason : 'no level with compatible codecs found in manifest'
      });
    }
  }

  get levels() {
    return this._levels;
  }

  get level() {
    return this._level;
  }

  set level(newLevel) {
    let levels = this._levels;
    if (levels && levels.length > newLevel) {
      if (this._level !== newLevel || levels[newLevel].details === undefined) {
        this.setLevelInternal(newLevel);
      }
    }
  }

 setLevelInternal(newLevel) {
    const levels = this._levels;
    const hls = this.hls;
    // check if level idx is valid
    if (newLevel >= 0 && newLevel < levels.length) {
      // stopping live reloading timer if any
      this.cleanTimer();
      if (this._level !== newLevel) {
        logger.log(`switching to level ${newLevel}`);
        this._level = newLevel;
        var levelProperties = levels[newLevel];
        levelProperties.level = newLevel;
        // LEVEL_SWITCH to be deprecated in next major release
        hls.trigger(Event.LEVEL_SWITCH, levelProperties);
        hls.trigger(Event.LEVEL_SWITCHING, levelProperties);
      }
      var level = levels[newLevel], levelDetails = level.details;
       // check if we need to load playlist for this level
      if (!levelDetails || levelDetails.live === true) {
        // level not retrieved yet, or live playlist we need to (re)load it
        var urlId = level.urlId;
        hls.trigger(Event.LEVEL_LOADING, {url: level.url[urlId], level: newLevel, id: urlId});
      }
    } else {
      // invalid level id given, trigger error
      hls.trigger(Event.ERROR, {type : ErrorTypes.OTHER_ERROR, details: ErrorDetails.LEVEL_SWITCH_ERROR, level: newLevel, fatal: false, reason: 'invalid level idx'});
    }
 }

  get manualLevel() {
    return this._manualLevel;
  }

  set manualLevel(newLevel) {
    this._manualLevel = newLevel;
    if (this._startLevel === undefined) {
      this._startLevel = newLevel;
    }
    if (newLevel !== -1) {
      this.level = newLevel;
    }
  }

  get firstLevel() {
    return this._firstLevel;
  }

  set firstLevel(newLevel) {
    this._firstLevel = newLevel;
  }

  get startLevel() {
    // hls.startLevel takes precedence over config.startLevel
    // if none of these values are defined, fallback on this._firstLevel (first quality level appearing in variant manifest)
    if (this._startLevel === undefined) {
      let configStartLevel = this.hls.config.startLevel;
      if (configStartLevel !== undefined) {
        return configStartLevel;
      } else {
        return this._firstLevel;
      }
    } else {
      return this._startLevel;
    }
  }

  set startLevel(newLevel) {
    this._startLevel = newLevel;
  }

  onError(data) {
    if (data.fatal === true) {
      if (data.type === ErrorTypes.NETWORK_ERROR) {
        this.cleanTimer();
      }
      return;
    }

    let details = data.details, levelError = false, fragmentError = false;
    let levelIndex, level;
    let {config, media} = this.hls;

    // try to recover not fatal errors
    switch (details) {
      case ErrorDetails.FRAG_LOAD_ERROR:
      case ErrorDetails.FRAG_LOAD_TIMEOUT:
      case ErrorDetails.FRAG_LOOP_LOADING_ERROR:
      case ErrorDetails.KEY_LOAD_ERROR:
      case ErrorDetails.KEY_LOAD_TIMEOUT:
        levelIndex = data.frag.level;
        fragmentError = true;
        break;
      case ErrorDetails.LEVEL_LOAD_ERROR:
      case ErrorDetails.LEVEL_LOAD_TIMEOUT:
        levelIndex = data.context.level;
        levelError = true;
        break;
      case ErrorDetails.REMUX_ALLOC_ERROR:
        levelIndex = data.level;
        break;
    }
    /* try to switch to a redundant stream if any available.
     * if no redundant stream available, emergency switch down (if in auto mode and current level not 0)
     * otherwise, we cannot recover this network error ...
     */
    if (levelIndex !== undefined) {
      level = this._levels[levelIndex];
      level.loadError++;
      level.fragmentError = fragmentError;

      // if any redundant streams available and if we haven't try them all (level.loadError is reseted on successful frag/level load.
      // if level.loadError reaches redundantLevels it means that we tried them all, no hope  => let's switch down
      const redundantLevels = level.url.length;

      if (redundantLevels > 1 && level.loadError < redundantLevels) {
        level.urlId = (level.urlId + 1) % redundantLevels;
        level.details = undefined;
        logger.warn(`level controller,${details} for level ${levelIndex}: switching to redundant stream id ${level.urlId}`);
      } else {
        if (removeLevel) {
          logger.warn(`Bad level encountered, removing & forcing to auto mode`);
          this._levels = this.levels.filter((l, index) => index !== levelId);
          hls.currentLevel = -1;
          hls.trigger(Event.LEVEL_REMOVED, { level: levelId });
        }
        // we could try to recover if in auto mode and current level not lowest level (0)
        if ((this._manualLevel === -1) && levelIndex !== 0) {
          logger.warn(`level controller,${details}: switch-down for next fragment`);
          this.hls.nextAutoLevel = Math.max(0, levelIndex - 1);
        } else if (level && level.details && level.details.live) {
          logger.warn(`level controller,${details} on live stream, discard`);
          if (levelError === true) {
            // reset this._level so that another call to set level() will trigger again a frag load
            this._level = undefined;
          }
          // other errors are handled by stream controller
        } else if (levelError === true) {
          // 0.5 : tolerance needed as some browsers stalls playback before reaching buffered end
          let mediaBuffered = !!media && BufferHelper.isBuffered(media, media.currentTime) && BufferHelper.isBuffered(media, media.currentTime + 0.5);
          // FIXME Rely on Level Retry parameters, now it's possible to retry as long as media is buffered
          if (mediaBuffered === true) {
            logger.warn(`level controller,${details}, but media buffered, retry in ${config.levelLoadingRetryDelay}ms`);
            this.timer = setTimeout(() => this.tick(), config.levelLoadingRetryDelay);
            // boolean used to inform stream controller not to switch back to IDLE on non fatal error
            data.levelRetry = true;
          } else {
            logger.error(`cannot recover ${details} error`);
            this._level = undefined;
            // stopping live reloading timer if any
            this.cleanTimer();
            // switch error to fatal
            data.fatal = true;
          }
        }
      }
    }
  }

  // reset errors on the successful load of a fragment
  onFragLoaded({frag}) {
    if (frag !== undefined && frag.type === 'main') {
      const level = this._levels[frag.level];
      if (level !== undefined) {
        level.fragmentError = false;
        level.loadError = 0;
      }
    }
  }

  onLevelLoaded(data) {
    const levelId = data.level;
    // only process level loaded events matching with expected level
    if (levelId === this._level) {
      let curLevel = this._levels[levelId];
      // reset level load error counter on successful level loaded only if there is no issues with fragments
      if(curLevel.fragmentError === false){
        curLevel.loadError = 0;
      }
      let newDetails = data.details;
      // if current playlist is a live playlist, arm a timer to reload it
      if (newDetails.live) {
        let reloadInterval = 1000 * ( newDetails.averagetargetduration ? newDetails.averagetargetduration : newDetails.targetduration),
            curLevel = this._levels[data.level],
            curDetails     = curLevel.details;
        if (curDetails && newDetails.endSN === curDetails.endSN) {
          // follow HLS Spec, If the client reloads a Playlist file and finds that it has not
          // changed then it MUST wait for a period of one-half the target
          // duration before retrying.
          reloadInterval /= 2;
          logger.log(`same live playlist, reload twice faster`);
        }
        // decrement reloadInterval with level loading delay
        reloadInterval -= performance.now() - data.stats.trequest;
        // in any case, don't reload more than every second
        reloadInterval = Math.max(1000, Math.round(reloadInterval));
        logger.log(`live playlist, reload in ${reloadInterval} ms`);
        this.timer = setTimeout(() => this.tick(), reloadInterval);
      } else {
        this.cleanTimer();
      }
    }
  }

  tick() {
    var levelId = this._level;
    if (levelId !== undefined && this.canload) {
      var level = this._levels[levelId];
      if (level && level.url) {
        var urlId = level.urlId;
        this.hls.trigger(Event.LEVEL_LOADING, {url: level.url[urlId], level: levelId, id: urlId});
      }
    }
  }

  get nextLoadLevel() {
    if (this._manualLevel !== -1) {
      return this._manualLevel;
    } else {
     return this.hls.nextAutoLevel;
    }
  }

  set nextLoadLevel(nextLevel) {
    this.level = nextLevel;
    if (this._manualLevel === -1) {
      this.hls.nextAutoLevel = nextLevel;
    }
  }
}

export default LevelController;<|MERGE_RESOLUTION|>--- conflicted
+++ resolved
@@ -57,20 +57,6 @@
   }
 
   onManifestLoaded(data) {
-<<<<<<< HEAD
-    let levels0 = [];
-    let levels = [];
-    let audioTracks = [];
-    let bitrateStart;
-    let bitrateSet = {};
-    let videoCodecFound = false;
-    let audioCodecFound = false;
-    let hls = this.hls;
-    let brokenmp4inmp3 = /chrome|firefox/.test(navigator.userAgent.toLowerCase());
-    let checkSupported = function (type, codec) {
-      return MediaSource.isTypeSupported(`${type}/mp4;codecs=${codec}`);
-    };
-=======
     let levels = [];
     let bitrateStart;
     let levelSet = {};
@@ -79,7 +65,6 @@
     let audioCodecFound = false;
     let chromeOrFirefox = /chrome|firefox/.test(navigator.userAgent.toLowerCase());
     let audioTracks = [];
->>>>>>> 131c5eb1
 
     // regroup redundant levels together
     data.levels.forEach(level => {
@@ -119,11 +104,7 @@
     });
 
     if (data.audioTracks) {
-<<<<<<< HEAD
-      audioTracks = data.audioTracks.filter(track => !track.audioCodec || checkSupported('audio', track.audioCodec));
-=======
       audioTracks = data.audioTracks.filter(track => !track.audioCodec || isCodecSupportedInMp4(track.audioCodec, 'audio'));
->>>>>>> 131c5eb1
     }
 
     if(levels.length) {
@@ -142,11 +123,7 @@
           break;
         }
       }
-<<<<<<< HEAD
-      this.hls.trigger(Event.MANIFEST_PARSED, {levels, audioTracks, firstLevel: this._firstLevel, stats: data.stats, audio : audioCodecFound, video : videoCodecFound, altAudio : data.audioTracks.length > 0});
-=======
       this.hls.trigger(Event.MANIFEST_PARSED, {levels, audioTracks, firstLevel: this._firstLevel, stats: data.stats, audio : audioCodecFound, video : videoCodecFound, altAudio : audioTracks.length > 0});
->>>>>>> 131c5eb1
     } else {
       this.hls.trigger(Event.ERROR, {
         type   : ErrorTypes.MEDIA_ERROR,
@@ -294,12 +271,6 @@
         level.details = undefined;
         logger.warn(`level controller,${details} for level ${levelIndex}: switching to redundant stream id ${level.urlId}`);
       } else {
-        if (removeLevel) {
-          logger.warn(`Bad level encountered, removing & forcing to auto mode`);
-          this._levels = this.levels.filter((l, index) => index !== levelId);
-          hls.currentLevel = -1;
-          hls.trigger(Event.LEVEL_REMOVED, { level: levelId });
-        }
         // we could try to recover if in auto mode and current level not lowest level (0)
         if ((this._manualLevel === -1) && levelIndex !== 0) {
           logger.warn(`level controller,${details}: switch-down for next fragment`);
@@ -357,7 +328,6 @@
       // if current playlist is a live playlist, arm a timer to reload it
       if (newDetails.live) {
         let reloadInterval = 1000 * ( newDetails.averagetargetduration ? newDetails.averagetargetduration : newDetails.targetduration),
-            curLevel = this._levels[data.level],
             curDetails     = curLevel.details;
         if (curDetails && newDetails.endSN === curDetails.endSN) {
           // follow HLS Spec, If the client reloads a Playlist file and finds that it has not
