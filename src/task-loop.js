--- conflicted
+++ resolved
@@ -90,19 +90,12 @@
   tick () {
     this._tickCallCount++;
     if (this._tickCallCount === 1) {
-      this.doTick();
-<<<<<<< HEAD
       // re-entrant: schedule a call on the next tick
       if (this._tickCallCount > 1) {
         // make sure only one timer exists at any time at max
         this.clearNextTick();
         this._tickTimer = setTimeout(this._boundTick, 0);
-=======
-      if (this._tickCallCount > 1) {
-        setTimeout(this.tick.bind(this), 0);
->>>>>>> c254aaef
       }
-
       this._tickCallCount = 0;
     }
   }
