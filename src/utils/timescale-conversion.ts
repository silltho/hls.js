--- conflicted
+++ resolved
@@ -1,19 +1,12 @@
 const MPEG_TS_CLOCK_FREQ_HZ = 90000;
 
-<<<<<<< HEAD
-export function toTimescaleFromScale (value, destScale: number, srcScale: number = 1, round: boolean = false): number {
-  return toTimescaleFromBase(value, destScale, 1 / srcScale, round);
-}
-
-=======
->>>>>>> d99640fa
 export function toTimescaleFromBase (value, destScale: number, srcBase: number = 1, round: boolean = false): number {
   const result = value * destScale * srcBase; // equivalent to `(value * scale) / (1 / base)`
   return round ? Math.round(result) : result;
 }
 
 export function toTimescaleFromScale (value, destScale: number, srcScale: number = 1, round: boolean = false): number {
-  return toTimescaleFromBase(value, destScale, 1 / srcScale);
+  return toTimescaleFromBase(value, destScale, 1 / srcScale, round);
 }
 
 export function toMsFromMpegTsClock (value: number, round: boolean = false): number {
