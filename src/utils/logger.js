--- conflicted
+++ resolved
@@ -1,8 +1,12 @@
-<<<<<<< HEAD
-const ENABLE_LOGS_DEFAULT = true;
-const PREFIX = '[Hls.js] |';
-const PREPEND_TIMESTAMP = false;
+import { getSelfScope } from './get-self-scope';
+
+const ENABLE_LOGS_DEFAULT = true; // the default setting on lib initialization
+
+const DEBUG_PREFIX = ''; // use this to prefix Hls.js when needed for debugging
+const DEBUG_PREPEND_TIMESTAMP = false; // use this to prepend with timestamp when needed for debugging
+
 const noop = () => void 0;
+const self = getSelfScope();
 
 function bindConsole (method, prefix, prependTime) {
   const logFn = console[method];
@@ -10,70 +14,19 @@
     throw new Error('No console support for: ' + method);
 
   if (prependTime)
-    return (...args) => logFn.call(console, prefix, `[${(new Date()).toISOString()}]`, ...args);
+    return (...args) => logFn.call(self.console, prefix, `[${(new Date()).toISOString()}]`, ...args);
   else
-    return logFn.bind(console, prefix);
-=======
-import { getSelfScope } from './get-self-scope';
-
-function noop () {}
-
-const fakeLogger = {
-  trace: noop,
-  debug: noop,
-  log: noop,
-  warn: noop,
-  info: noop,
-  error: noop
-};
-
-let exportedLogger = fakeLogger;
-
-// let lastCallTime;
-// function formatMsgWithTimeInfo(type, msg) {
-//   const now = Date.now();
-//   const diff = lastCallTime ? '+' + (now - lastCallTime) : '0';
-//   lastCallTime = now;
-//   msg = (new Date(now)).toISOString() + ' | [' +  type + '] > ' + msg + ' ( ' + diff + ' ms )';
-//   return msg;
-// }
-
-function formatMsg (type, msg) {
-  msg = '[' + type + '] > ' + msg;
-  return msg;
-}
-
-const global = getSelfScope();
-
-function consolePrintFn (type) {
-  const func = global.console[type];
-  if (func) {
-    return function (...args) {
-      if (args[0]) {
-        args[0] = formatMsg(type, args[0]);
-      }
-
-      func.apply(global.console, args);
-    };
-  }
-  return noop;
-}
-
-function exportLoggerFunctions (debugConfig, ...functions) {
-  functions.forEach(function (type) {
-    exportedLogger[type] = debugConfig[type] ? debugConfig[type].bind(debugConfig) : consolePrintFn(type);
-  });
->>>>>>> cd33b584
+    return logFn.bind(self.console, prefix);
 }
 
 // TODO: Replace `ENABLE_LOGS_DEFAULT` by a log-level check here and add a function set logging level :)
 
-const trace = ENABLE_LOGS_DEFAULT ? bindConsole('debug', PREFIX + ' [T] >', PREPEND_TIMESTAMP) : noop;
-const debug = ENABLE_LOGS_DEFAULT ? bindConsole('debug', PREFIX + ' [D] >', PREPEND_TIMESTAMP) : noop;
-const log = ENABLE_LOGS_DEFAULT ? bindConsole('log', PREFIX + ' [L] >', PREPEND_TIMESTAMP) : noop;
-const info = ENABLE_LOGS_DEFAULT ? bindConsole('info', PREFIX + ' [I] >', PREPEND_TIMESTAMP) : noop;
-const warn = ENABLE_LOGS_DEFAULT ? bindConsole('warn', PREFIX + ' [W] >', PREPEND_TIMESTAMP) : noop;
-const error = ENABLE_LOGS_DEFAULT ? bindConsole('error', PREFIX + ' [E] >', PREPEND_TIMESTAMP) : noop;
+const trace = isLogFunctionEnabled() ? bindConsole('debug', DEBUG_PREFIX + ' [T] >', DEBUG_PREPEND_TIMESTAMP) : noop;
+const debug = isLogFunctionEnabled() ? bindConsole('debug', DEBUG_PREFIX + ' [D] >', DEBUG_PREPEND_TIMESTAMP) : noop;
+const log = isLogFunctionEnabled() ? bindConsole('log', DEBUG_PREFIX + ' [L] >', DEBUG_PREPEND_TIMESTAMP) : noop;
+const info = isLogFunctionEnabled() ? bindConsole('info', DEBUG_PREFIX + ' [I] >', DEBUG_PREPEND_TIMESTAMP) : noop;
+const warn = isLogFunctionEnabled() ? bindConsole('warn', DEBUG_PREFIX + ' [W] >', DEBUG_PREPEND_TIMESTAMP) : noop;
+const error = isLogFunctionEnabled() ? bindConsole('error', DEBUG_PREFIX + ' [E] >', DEBUG_PREPEND_TIMESTAMP) : noop;
 
 export const logger = {
   trace,
@@ -85,6 +38,11 @@
 };
 
 let _enabled = ENABLE_LOGS_DEFAULT;
+
+function isLogFunctionEnabled() {
+  return _enabled;
+}
+
 export function enableLogs (enabled) {
   _enabled = enabled;
 }