{
  "name": "hls.js",
<<<<<<< HEAD
  "version": "1.0.0-dev",
=======
>>>>>>> 08186018
  "license": "Apache-2.0",
  "description": "JavaScript HLS client using MediaSourceExtension",
  "homepage": "https://github.com/video-dev/hls.js",
  "authors": "Guillaume du Pontavice <g.du.pontavice@gmail.com>",
  "repository": {
    "type": "git",
    "url": "https://github.com/video-dev/hls.js"
  },
  "bugs": {
    "url": "https://github.com/video-dev/hls.js/issues"
  },
  "main": "./dist/hls.js",
  "publishConfig": {
    "access": "public"
  },
  "scripts": {
    "build": "webpack --progress",
<<<<<<< HEAD
    "build:debug": "webpack --progress --env.debug",
    "build:watch": "webpack --progress --env.debug --watch",
    "build:types": "tsc --emitDeclarationOnly",
    "dev": "webpack-dev-server --progress --env.debug --port 8000",
=======
    "build:debug": "webpack --progress --env.debug --env.demo",
    "build:watch": "webpack --progress --env.debug --env.demo --watch",
    "build:types": "tsc --emitDeclarationOnly",
    "dev": "webpack-dev-server --progress --env.debug --env.demo --port 8000",
>>>>>>> 08186018
    "docs": "esdoc",
    "lint": "./scripts/lint.sh",
    "lint:fix": "./scripts/lint.sh --fix",
    "lint:quiet": "./scripts/lint.sh --quiet",
    "start": "npm run dev",
    "test": "npm run test:unit && npm run test:func",
    "test:unit": "karma start karma.conf.js",
    "test:unit:watch": "karma start karma.conf.js --auto-watch --no-single-run",
    "test:func": "BABEL_ENV=development mocha --require @babel/register tests/functional/auto/setup.js --timeout 40000 --exit",
    "type-check": "tsc --noEmit",
    "type-check:watch": "npm run type-check -- --watch"
  },
  "dependencies": {
    "eventemitter3": "3.1.0",
    "url-toolkit": "^2.1.6"
  },
  "devDependencies": {
    "@babel/core": "7.2.0",
    "@babel/helper-module-imports": "7.0.0",
    "@babel/plugin-proposal-class-properties": "^7.3.0",
    "@babel/plugin-proposal-object-rest-spread": "^7.3.2",
<<<<<<< HEAD
    "@babel/plugin-transform-object-assign": "^7.2.0",
    "@babel/preset-env": "7.2.0",
    "@babel/preset-typescript": "^7.1.0",
    "@babel/register": "^7.0.0",
    "@types/chai": "^4.1.7",
    "@types/mocha": "^5.2.6",
    "@types/sinon-chai": "^3.2.2",
    "babel-loader": "8.0.4",
    "chai": "4.2.0",
    "chromedriver": "^2.38.3",
=======
    "@babel/preset-env": "7.2.0",
    "@babel/preset-typescript": "^7.1.0",
    "@babel/register": "^7.0.0",
    "babel-loader": "8.0.4",
    "chai": "4.2.0",
    "chromedriver": "^76.0.1",
>>>>>>> 08186018
    "esdoc": "^1.1.0",
    "esdoc-ecmascript-proposal-plugin": "^1.0.0",
    "esdoc-standard-plugin": "^1.0.0",
    "esdoc-typescript-plugin": "^1.0.1",
    "eslint": "^4.13.1",
    "eslint-config-standard": "^11.0.0",
    "eslint-plugin-import": "^2.9.0",
    "eslint-plugin-mocha": "^5.2.1",
    "eslint-plugin-node": "^6.0.1",
    "eslint-plugin-promise": "^3.6.0",
    "eslint-plugin-standard": "^3.0.1",
    "eslint-plugin-typescript": "^0.12.0",
    "http-server": "^0.11.0",
    "istanbul-instrumenter-loader": "^3.0.1",
    "karma": "4.1.0",
    "karma-chrome-launcher": "^2.2.0",
    "karma-coverage-istanbul-reporter": "2.0.4",
    "karma-mocha": "^1.3.0",
    "karma-mocha-reporter": "^2.2.5",
    "karma-sinon-chai": "^2.0.2",
    "karma-sourcemap-loader": "^0.3.7",
    "karma-webpack": "^3.0.5",
    "mocha": "^5.2.0",
    "netlify-cli": "^2.5.1",
    "selenium-webdriver": "^3.1.0",
    "sinon": "7.1.1",
    "sinon-chai": "3.3.0",
    "typescript": "^3.3.1",
    "typescript-eslint-parser": "^21.0.2",
    "webpack": "^4.27.1",
    "webpack-cli": "^3.1.2",
    "webpack-dev-server": "^3.1.4",
    "webpack-merge": "^4.2.1",
<<<<<<< HEAD
    "webworkify-webpack": "johnBartos/webworkify-webpack#refs/heads/master"
=======
    "webworkify-webpack": "^2.1.5"
>>>>>>> 08186018
  }
}<|MERGE_RESOLUTION|>--- conflicted
+++ resolved
@@ -1,9 +1,6 @@
 {
   "name": "hls.js",
-<<<<<<< HEAD
   "version": "1.0.0-dev",
-=======
->>>>>>> 08186018
   "license": "Apache-2.0",
   "description": "JavaScript HLS client using MediaSourceExtension",
   "homepage": "https://github.com/video-dev/hls.js",
@@ -21,17 +18,10 @@
   },
   "scripts": {
     "build": "webpack --progress",
-<<<<<<< HEAD
-    "build:debug": "webpack --progress --env.debug",
-    "build:watch": "webpack --progress --env.debug --watch",
-    "build:types": "tsc --emitDeclarationOnly",
-    "dev": "webpack-dev-server --progress --env.debug --port 8000",
-=======
     "build:debug": "webpack --progress --env.debug --env.demo",
     "build:watch": "webpack --progress --env.debug --env.demo --watch",
     "build:types": "tsc --emitDeclarationOnly",
     "dev": "webpack-dev-server --progress --env.debug --env.demo --port 8000",
->>>>>>> 08186018
     "docs": "esdoc",
     "lint": "./scripts/lint.sh",
     "lint:fix": "./scripts/lint.sh --fix",
@@ -53,7 +43,6 @@
     "@babel/helper-module-imports": "7.0.0",
     "@babel/plugin-proposal-class-properties": "^7.3.0",
     "@babel/plugin-proposal-object-rest-spread": "^7.3.2",
-<<<<<<< HEAD
     "@babel/plugin-transform-object-assign": "^7.2.0",
     "@babel/preset-env": "7.2.0",
     "@babel/preset-typescript": "^7.1.0",
@@ -63,15 +52,7 @@
     "@types/sinon-chai": "^3.2.2",
     "babel-loader": "8.0.4",
     "chai": "4.2.0",
-    "chromedriver": "^2.38.3",
-=======
-    "@babel/preset-env": "7.2.0",
-    "@babel/preset-typescript": "^7.1.0",
-    "@babel/register": "^7.0.0",
-    "babel-loader": "8.0.4",
-    "chai": "4.2.0",
     "chromedriver": "^76.0.1",
->>>>>>> 08186018
     "esdoc": "^1.1.0",
     "esdoc-ecmascript-proposal-plugin": "^1.0.0",
     "esdoc-standard-plugin": "^1.0.0",
@@ -105,10 +86,6 @@
     "webpack-cli": "^3.1.2",
     "webpack-dev-server": "^3.1.4",
     "webpack-merge": "^4.2.1",
-<<<<<<< HEAD
-    "webworkify-webpack": "johnBartos/webworkify-webpack#refs/heads/master"
-=======
     "webworkify-webpack": "^2.1.5"
->>>>>>> 08186018
   }
 }