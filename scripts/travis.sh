#!/bin/bash
# https://docs.travis-ci.com/user/customizing-the-build/#Implementing-Complex-Build-Steps
set -ev

echo "travis_fold:start:npm_install"
npm ci
echo "travis_fold:end:npm_install"

if [ "${TRAVIS_MODE}" = "build" ]; then
  echo "travis_fold:start:lint"
  npm run lint
  echo "travis_fold:end:lint"
  echo "travis_fold:start:build"
  npm run type-check
  npm run build
  npm run build:types
  echo "travis_fold:end:build"
  echo "travis_fold:start:docs"
  npm run docs
  echo "travis_fold:end:docs"
  # check that hls.js doesn't error if requiring in node
  # see https://github.com/video-dev/hls.js/pull/1642
  node -e 'require("./" + require("./package.json").main)'
elif [ "${TRAVIS_MODE}" = "unitTests" ]; then
  npm run test:unit
elif [ "${TRAVIS_MODE}" = "funcTests" ]; then
  npm run build
  n=0
  maxRetries=1
  until [ $n -ge ${maxRetries} ]
  do
    if [ $n -gt 0 ]; then
      echo "Retrying... Attempt: $((n+1))"
      delay=$((n*60))
      echo "Waiting ${delay} seconds..."
      sleep $delay
    fi
    npm run test:func && break
    n=$[$n+1]
  done
  if [ ${n} = ${maxRetries} ]; then
    exit 1
  fi
elif [ "${TRAVIS_MODE}" = "release" ] || [ "${TRAVIS_MODE}" = "releaseCanary" ] || [ "${TRAVIS_MODE}" = "netlifyPr" ]; then
  # update the version
  if [[ $(git rev-parse --is-shallow-repository) = "true" ]]; then
    # make sure everything is fetched https://github.com/travis-ci/travis-ci/issues/3412
    git fetch --unshallow
  fi
  node ./scripts/set-package-version.js
  npm run lint
  npm run type-check
<<<<<<< HEAD
  npm run build
  npm run build:types
=======
  npm run build:ci
>>>>>>> 3b16e49e

  if [ "${TRAVIS_MODE}" != "netlifyPr" ]; then
    npm run test:unit
    if [[ $(node ./scripts/check-already-published.js) = "not published" ]]; then
      # write the token to config
      # see https://docs.npmjs.com/private-modules/ci-server-config
      echo "//registry.npmjs.org/:_authToken=${NPM_TOKEN}" >> .npmrc
      if [ "${TRAVIS_MODE}" = "releaseCanary" ]; then
        npm publish --tag canary
        echo "Published canary."
        curl https://purge.jsdelivr.net/npm/hls.js@canary
        curl https://purge.jsdelivr.net/npm/hls.js@canary/dist/hls-demo.js
        echo "Cleared jsdelivr cache."
      elif [ "${TRAVIS_MODE}" = "release" ]; then
        tag=$(node ./scripts/get-version-tag.js)
        if [ "${tag}" = "canary" ]; then
          # canary is blacklisted because this is handled separately on every commit
          echo "canary not supported as explicit tag"
          exit 1
        fi
        echo "Publishing tag: ${tag}"
        npm publish --tag "${tag}"
        curl "https://purge.jsdelivr.net/npm/hls.js@${tag}"
        echo "Published."
      fi
    else
      echo "Already published."
    fi
  fi
  npm run docs

  ./scripts/build-netlify.sh
  if [ "${TRAVIS_MODE}" != "netlifyPr" ]; then
    ./scripts/deploy-netlify.sh
  fi
else
  echo "Unknown travis mode: ${TRAVIS_MODE}" 1>&2
  exit 1
fi<|MERGE_RESOLUTION|>--- conflicted
+++ resolved
@@ -12,7 +12,7 @@
   echo "travis_fold:end:lint"
   echo "travis_fold:start:build"
   npm run type-check
-  npm run build
+  npm run build:ci
   npm run build:types
   echo "travis_fold:end:build"
   echo "travis_fold:start:docs"
@@ -24,7 +24,7 @@
 elif [ "${TRAVIS_MODE}" = "unitTests" ]; then
   npm run test:unit
 elif [ "${TRAVIS_MODE}" = "funcTests" ]; then
-  npm run build
+  npm run build:ci
   n=0
   maxRetries=1
   until [ $n -ge ${maxRetries} ]
@@ -50,12 +50,7 @@
   node ./scripts/set-package-version.js
   npm run lint
   npm run type-check
-<<<<<<< HEAD
-  npm run build
-  npm run build:types
-=======
   npm run build:ci
->>>>>>> 3b16e49e
 
   if [ "${TRAVIS_MODE}" != "netlifyPr" ]; then
     npm run test:unit
